--- conflicted
+++ resolved
@@ -115,19 +115,13 @@
 		}
 	}
 
-<<<<<<< HEAD
 	if (initial)
 	{
 		sumocontroller->InitalizeObjects();
 	}
 	sumocontroller->step(getSimulationTime());
 
-	// Story 
-	
-=======
 	// Story
-
->>>>>>> c8622fdb
 	// First evaluate StoryBoard stopTrigger
 	if (storyBoard.stop_trigger_ && storyBoard.stop_trigger_->Evaluate(&storyBoard, simulationTime) == true)
 	{
@@ -310,12 +304,9 @@
 		}
 	}
 
-<<<<<<< HEAD
 	// update positions to sumo
 	sumocontroller->updatePositions();
 
-=======
->>>>>>> c8622fdb
 	stepObjects(deltaSimTime);
 	
 	if (all_done)
@@ -451,7 +442,6 @@
 		}
 	}
 
-<<<<<<< HEAD
 	// create sumo controller
 	LOG("Checking if sumo is supposed to be used");
 	if (entities.sumo_config_path.empty())
@@ -465,8 +455,6 @@
 
 		LOG("Running with sumo.");
 	}
-=======
->>>>>>> c8622fdb
 
 	for (size_t i = 0; i < entities.object_.size(); i++)
 	{
