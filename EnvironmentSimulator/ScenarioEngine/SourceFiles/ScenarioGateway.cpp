/*
 * esmini - Environment Simulator Minimalistic
 * https://github.com/esmini/esmini
 *
 * This Source Code Form is subject to the terms of the Mozilla Public
 * License, v. 2.0. If a copy of the MPL was not distributed with this
 * file, You can obtain one at https://mozilla.org/MPL/2.0/.
 *
 * Copyright (c) partners of Simulation Scenarios
 * https://sites.google.com/view/simulationscenarios
 */

#include "ScenarioGateway.hpp"
#include "CommonMini.hpp"
#include "Replay.hpp"
#include "osi_common.pb.h"
#include "osi_object.pb.h"
#include "osi_sensorview.pb.h"
#include "osi_version.pb.h"
#include <cmath>

#ifdef _WIN32
#include <winsock2.h>
#include <Ws2tcpip.h>
#else
 /* Assume that any non-Windows platform uses POSIX-style sockets instead. */
#include <sys/socket.h>
#include <arpa/inet.h>
#include <netdb.h>  /* Needed for getaddrinfo() and freeaddrinfo() */
#include <unistd.h> /* Needed for close() */
#endif

#include <utils/geom/PositionVector.h>
#include <libsumo/Simulation.h>
#include <libsumo/Vehicle.h>
#include <libsumo/TraCIDefs.h>

using namespace scenarioengine;


#define OSI_OUT_PORT 48198

static struct {
	osi3::SensorView *sv;
	std::vector<osi3::MovingObject*> mobj;
	std::vector<osi3::Lane*> ln;
	std::vector<osi3::LaneBoundary*> lnb;
} mobj_osi_internal;

static OSISensorView osiSensorView;
static OSIRoadLane osiRoadLane;
static OSIRoadLaneBoundary osiRoadLaneBoundary;
std::ofstream osi_file;

static struct sockaddr_in recvAddr;

ObjectState::ObjectState()
{
	memset(&state_, 0, sizeof(ObjectState));
	state_.id = -1;
}


ObjectState::ObjectState(int id, std::string name, int model_id, int control, OSCBoundingBox boundingbox, double timestamp, double speed, double wheel_angle, double wheel_rot, roadmanager::Position* pos)
{
	memset(&state_, 0, sizeof(ObjectStateStruct));

	state_.id = id;
	state_.model_id = model_id;
	state_.control = control;
	state_.timeStamp = (float)timestamp;
	strncpy(state_.name, name.c_str(), NAME_LEN);
	state_.pos = *pos;
	state_.speed = (float)speed;
	state_.wheel_angle = (float)wheel_angle;
	state_.wheel_rot = (float)wheel_rot;
	state_.boundingbox = boundingbox;
}

ObjectState::ObjectState(int id, std::string name, int model_id, int control, OSCBoundingBox boundingbox, double timestamp, double speed, double wheel_angle, double wheel_rot, double x, double y, double z, double h, double p, double r)
{
	memset(&state_, 0, sizeof(ObjectStateStruct));

	state_.id = id;
	state_.model_id = model_id;
	state_.control = control;
	state_.name[0] = 0;
	state_.timeStamp = (float)timestamp;
	strncpy(state_.name, name.c_str(), NAME_LEN);
	state_.pos.Init();
	state_.pos.SetInertiaPos(x, y, z, h, p, r);
	state_.speed = (float)speed;
	state_.wheel_angle = (float)wheel_angle;
	state_.wheel_rot = (float)wheel_rot;
	state_.boundingbox = boundingbox;
}

ObjectState::ObjectState(int id, std::string name, int model_id, int control, OSCBoundingBox boundingbox, double timestamp, double speed, double wheel_angle, double wheel_rot, int roadId, int laneId, double laneOffset, double s)
{
	memset(&state_, 0, sizeof(ObjectStateStruct));

	state_.id = id;
	state_.model_id = model_id;
	state_.control = control;
	state_.timeStamp = (float)timestamp;
	strncpy(state_.name, name.c_str(), NAME_LEN);
	state_.pos.SetLanePos(roadId, laneId, s, laneOffset);
	state_.speed = (float)speed;
	state_.wheel_angle = (float)wheel_angle;
	state_.wheel_rot = (float)wheel_rot;
	state_.boundingbox = boundingbox;
}

void ObjectState::Print()
{
	LOG("state: \n\tid %d\n\tname %s\n\tmodel_id: %d\n\tcontrol: %d\n\ttime %.2f\n\tx %.2f\n\ty %.2f\n\th %.2f\n\tspeed %.2f\twheel_angle %.2f",
		state_.id,
		state_.name,
		state_.model_id,
		state_.control,
		state_.timeStamp,
		state_.pos.GetX(),
		state_.pos.GetY(),
		state_.pos.GetZ(),
		state_.speed,
		state_.wheel_angle
	);
	LOG("state: \n\tbounding box: \ncenter: x: %.2f, y: %.2f, z: %.2f\n\tdimensions: width: %.2f, length: %.2f, height: %.2f",
    state_.boundingbox.center_.x_,
		state_.boundingbox.center_.y_,
		state_.boundingbox.center_.z_,
		state_.boundingbox.dimensions_.width_,
		state_.boundingbox.dimensions_.length_,
		state_.boundingbox.dimensions_.height_
	);
}

// ScenarioGateway

ScenarioGateway::ScenarioGateway()
{
	sendSocket = 0;

	objectState_.clear();

	mobj_osi_internal.sv = new osi3::SensorView();

	mobj_osi_internal.sv->mutable_version()->set_version_major(3);
	mobj_osi_internal.sv->mutable_version()->set_version_minor(0);
	mobj_osi_internal.sv->mutable_version()->set_version_patch(0);

	mobj_osi_internal.sv->mutable_timestamp()->set_seconds(0);
	mobj_osi_internal.sv->mutable_timestamp()->set_seconds(0);
<<<<<<< HEAD
=======

	/*osi_file = std::ofstream("move_obj.osi", std::ios_base::binary);
	if (!osi_file.good())
	{
		LOG("Failed open osi_s file");
	}*/
>>>>>>> c8622fdb
}


ScenarioGateway::~ScenarioGateway()
{
	for (size_t i = 0; i < objectState_.size(); i++)
	{
		delete objectState_[i];
	}
	objectState_.clear();

	//	free(osiSensorView.sensor_view);
	osiSensorView.size = 0;
	osiRoadLane.size=0;

	data_file_.flush();
	data_file_.close();

	CloseSocket();
	if (osi_file.is_open())
	{
		osi_file.close();
	}
<<<<<<< HEAD

=======
>>>>>>> c8622fdb

	// Assume osi cleans up allocated data
}

int ScenarioGateway::OpenSocket(std::string ipaddr)
{
#ifdef _WIN32
	WSADATA wsa_data;
	int iResult = WSAStartup(MAKEWORD(2, 2), &wsa_data);
	if (iResult != NO_ERROR)
	{
		wprintf(L"WSAStartup failed with error %d\n", iResult);
		return -1;
	}
#endif

	// create socket for outgoing UDP packages
	sendSocket = (int)socket(AF_INET, SOCK_DGRAM, IPPROTO_UDP);
	if (sendSocket < 0) {
		LOG("socket failed");
		return -1;
	}

	// Setup receiver IP address
	recvAddr.sin_family = AF_INET;
	recvAddr.sin_port = htons(OSI_OUT_PORT);
	inet_pton(AF_INET, ipaddr.c_str(), &recvAddr.sin_addr);

	return 0;
}

int ScenarioGateway::CloseSocket()
{
	if (!sendSocket)
	{
		return 0;
	}

#ifdef _WIN32
	if (closesocket(sendSocket) == SOCKET_ERROR)
#else
	if (close(sendSocket) < 0)
#endif
	{
		printf("Failed closing socket");
		return -1;
	}

#ifdef _WIN32
	WSACleanup();
#endif

	return 0;
}

ObjectState* ScenarioGateway::getObjectStatePtrById(int id)
{
	for (size_t i = 0; i < objectState_.size(); i++)
	{
		if (objectState_[i]->state_.id == id)
		{
			return objectState_[i];
		}
	}

	return 0;
}

int ScenarioGateway::getObjectStateById(int id, ObjectState& objectState)
{
	for (size_t i = 0; i < objectState_.size(); i++)
	{
		if (objectState_[i]->state_.id == id)
		{
			objectState = *objectState_[i];
			return 0;
		}
	}

	// Indicate not found by returning non zero
	return -1;
}

<<<<<<< HEAD
int ScenarioGateway::UpdateOSISensorView(bool osi_file_bool)
=======
bool ScenarioGateway::OpenOSIFile()
{
	osi_file = std::ofstream("move_obj.osi", std::ios_base::binary);
	if (!osi_file.good())
	{
		LOG("Failed open osi file");
		return false; 
	}
	return true; 
}

bool ScenarioGateway::WriteOSIFile()
{
	mobj_osi_internal.sv->SerializeToString(&osiSensorView.sensor_view);
	osiSensorView.size = (unsigned int)mobj_osi_internal.sv->ByteSizeLong();

	// write to file, first size of message
	osi_file.write((char*)&osiSensorView.size, sizeof(osiSensorView.size));

	// write to file, actual message - the sensorview object including timestamp and moving objects
	osi_file.write(osiSensorView.sensor_view.c_str(), osiSensorView.size);

	if (!osi_file.good())
	{
		LOG("Failed write osi file");
		return false; 
	}
	return true; 
}

int ScenarioGateway::UpdateOSISensorView()
>>>>>>> c8622fdb
{
	double time_stamp = objectState_[0]->state_.timeStamp;

	mobj_osi_internal.sv->mutable_global_ground_truth()->mutable_timestamp()->set_seconds((int64_t)objectState_[0]->state_.timeStamp);
	mobj_osi_internal.sv->mutable_global_ground_truth()->mutable_timestamp()->set_nanos((uint32_t)(
		(objectState_[0]->state_.timeStamp - (int64_t)objectState_[0]->state_.timeStamp) * 1e9)
	);

	UpdateOSIMovingObject();
	//collect all information of lanes in the lane section where obj=0 is
	UpdateOSIRoadLane();

	UpdateOSILaneBoundary();

<<<<<<< HEAD
	mobj_osi_internal.sv->SerializeToString(&osiSensorView.sensor_view);
	osiSensorView.size = (unsigned int)mobj_osi_internal.sv->ByteSizeLong();

	if (osi_file_bool == true)
	{
		if (time_stamp == 0)
		{
			osi_file = std::ofstream("move_obj.osi", std::ios_base::binary);
			if (!osi_file.good())
			{
				LOG("Failed open osi_s file");
			}
		}

		// write to file, first size of message
		osi_file.write((char*)&osiSensorView.size, sizeof(osiSensorView.size));

		// write to file, actual message - the sensorview object including timestamp and moving objects
		osi_file.write(osiSensorView.sensor_view.c_str(), osiSensorView.size);
	}
=======
>>>>>>> c8622fdb

	if (sendSocket)
	{
		// send over udp - skip size (package size == message size)
<<<<<<< HEAD

		int sendResult = sendto(sendSocket, (char*)osiSensorView.sensor_view.c_str(), osiSensorView.size, 0, (struct sockaddr*)&recvAddr, sizeof(recvAddr));
		if (sendResult != osiSensorView.size)
		{
			LOG("Failed send osi package over UDP");
#ifdef _WIN32
			wprintf(L"send failed with error: %d\n", WSAGetLastError());
#endif
		}
	}

	return 0;
}

=======

		int sendResult = sendto(sendSocket, (char*)osiSensorView.sensor_view.c_str(), osiSensorView.size, 0, (struct sockaddr*)&recvAddr, sizeof(recvAddr));

		if (sendResult != osiSensorView.size)
		{
			LOG("Failed send osi package over UDP");
#ifdef _WIN32
			wprintf(L"send failed with error: %d\n", WSAGetLastError());
#endif
		}
	}

	return 0;
}

>>>>>>> c8622fdb
int ScenarioGateway::UpdateOSIMovingObject()
{
	// Add instances of moving object according to number of objects in the scenario
	while (mobj_osi_internal.mobj.size() < objectState_.size())
	{
		osi3::MovingObject* mobj = mobj_osi_internal.sv->mutable_global_ground_truth()->add_moving_object();

		mobj->mutable_id()->set_value(mobj_osi_internal.mobj.size());
		mobj->mutable_vehicle_classification()->set_type(osi3::MovingObject_VehicleClassification::TYPE_MEDIUM_CAR);
		mobj->mutable_base()->mutable_dimension()->set_height(1.5);
		mobj->mutable_base()->mutable_dimension()->set_width(1.75);
		mobj->mutable_base()->mutable_dimension()->set_length(4.0);

		mobj_osi_internal.mobj.push_back(mobj);
	}

	for (size_t i = 0; i < objectState_.size(); i++)
	{
		mobj_osi_internal.mobj[i]->mutable_vehicle_attributes()->mutable_driver_id()->set_value((uint64_t)objectState_[i]->state_.control);  // a placeholder for control mode
		mobj_osi_internal.mobj[i]->mutable_base()->mutable_position()->set_x(objectState_[i]->state_.pos.GetX());
		mobj_osi_internal.mobj[i]->mutable_base()->mutable_position()->set_y(objectState_[i]->state_.pos.GetY());
		mobj_osi_internal.mobj[i]->mutable_base()->mutable_position()->set_z(objectState_[i]->state_.pos.GetZ());
		mobj_osi_internal.mobj[i]->mutable_base()->mutable_orientation()->set_yaw(objectState_[i]->state_.pos.GetH());
		mobj_osi_internal.mobj[i]->mutable_base()->mutable_orientation()->set_pitch(objectState_[i]->state_.pos.GetP());
		mobj_osi_internal.mobj[i]->mutable_base()->mutable_orientation()->set_roll(objectState_[i]->state_.pos.GetR());
		mobj_osi_internal.mobj[i]->mutable_base()->mutable_velocity()->set_x(objectState_[i]->state_.speed * cos(objectState_[i]->state_.pos.GetH()));
		mobj_osi_internal.mobj[i]->mutable_base()->mutable_velocity()->set_y(objectState_[i]->state_.speed * sin(objectState_[i]->state_.pos.GetH()));
		mobj_osi_internal.mobj[i]->mutable_base()->mutable_velocity()->set_z(0);  // assume neglectable speed in z dimension
	}

	return 0;
}

int ScenarioGateway::UpdateOSILaneBoundary()
{
	//Retrieve opendrive class from RoadManager
	static roadmanager::OpenDrive* opendrive = roadmanager::Position::GetOpenDrive();

	//Loop over all roads
	for (int i = 0; i<opendrive->GetNumOfRoads(); i++)
	{

		roadmanager::Road* road = opendrive->GetRoadByIdx(i);

		// loop over all lane sections
		for (int j= 0; j<road->GetNumberOfLaneSections(); j++)
		{
			roadmanager::LaneSection* lane_section = road->GetLaneSectionByIdx(j);

			// loop over all lanes
			for (int k=0; k<lane_section->GetNumberOfLanes(); k++)
			{
				roadmanager::Lane* lane = lane_section->GetLaneByIdx(k);

				int n_roadmarks = lane->GetNumberOfRoadMarks();
				if (n_roadmarks != 0) // if there are road marks 
				{
					// loop over RoadMarks
					for (int ii = 0; ii < lane->GetNumberOfRoadMarks(); ii++)
					{
						roadmanager::LaneRoadMark* laneroadmark = lane->GetLaneRoadMarkByIdx(ii);

						//loop over road mark types
						for (int jj = 0; jj < laneroadmark->GetNumberOfRoadMarkTypes(); jj++)
						{
							roadmanager::LaneRoadMarkType* laneroadmarktype = laneroadmark->GetLaneRoadMarkTypeByIdx(jj);

							// loop over LaneRoadMarkTypeLine
							for (int kk = 0; kk< laneroadmarktype->GetNumberOfRoadMarkTypeLines(); kk++)
							{
								int num_lines = laneroadmarktype->GetNumberOfRoadMarkTypeLines();
								roadmanager::LaneRoadMarkTypeLine* laneroadmarktypeline = laneroadmarktype->GetLaneRoadMarkTypeLineByIdx(kk);

								osi3::LaneBoundary* osi_laneboundary = 0;
								int line_id = laneroadmarktypeline->GetGlobalId();

								// Check if this line is already pushed to OSI
								for (int h=0; h < mobj_osi_internal.lnb.size(); h++)
								{
									if (mobj_osi_internal.lnb[h]->mutable_id()->value() == line_id)
									{
										osi_laneboundary = mobj_osi_internal.lnb[h];
									}
								}
								if (!osi_laneboundary)
								{
									osi_laneboundary = mobj_osi_internal.sv->mutable_global_ground_truth()->add_lane_boundary();

									// update id
									osi_laneboundary->mutable_id()->set_value(line_id);

									int n_osi_points = laneroadmarktypeline->GetOSIPoints().GetNumOfOSIPoints();
									for (int h = 0; h < n_osi_points; h++)
									{
										osi3::LaneBoundary_BoundaryPoint* boundary_point = osi_laneboundary->add_boundary_line();
										boundary_point->mutable_position()->set_x(laneroadmarktypeline->GetOSIPoints().GetXfromIdx(h));
										boundary_point->mutable_position()->set_y(laneroadmarktypeline->GetOSIPoints().GetYfromIdx(h));
										boundary_point->mutable_position()->set_z(laneroadmarktypeline->GetOSIPoints().GetZfromIdx(h));
										boundary_point->set_width(laneroadmarktypeline->GetWidth());
										boundary_point->set_height(laneroadmark->GetHeight());
									}

									// update classification type
									osi3::LaneBoundary_Classification_Type classific_type;
									roadmanager::LaneRoadMark::RoadMarkType tyype = laneroadmark->GetType();
									osi3::LaneBoundary_Classification_Type osi_type = osi_laneboundary->mutable_classification()->type();
									switch(laneroadmark->GetType())
									{
										case roadmanager::LaneRoadMark::RoadMarkType::NONE_TYPE:
										classific_type = osi3::LaneBoundary_Classification_Type::LaneBoundary_Classification_Type_TYPE_UNKNOWN;
										break;
										case roadmanager::LaneRoadMark::RoadMarkType::SOLID:
										classific_type = osi3::LaneBoundary_Classification_Type::LaneBoundary_Classification_Type_TYPE_SOLID_LINE;
										break;
										case roadmanager::LaneRoadMark::RoadMarkType::BROKEN:
										classific_type = osi3::LaneBoundary_Classification_Type::LaneBoundary_Classification_Type_TYPE_DASHED_LINE;
										break;
										default: classific_type = osi3::LaneBoundary_Classification_Type::LaneBoundary_Classification_Type_TYPE_SOLID_LINE;
									}
									osi_laneboundary->mutable_classification()->set_type(classific_type);
									osi_type = osi_laneboundary->mutable_classification()->type();

									// update classification color
									osi3::LaneBoundary_Classification_Color classific_col;
									switch(laneroadmark->GetColor())
									{
										case roadmanager::LaneRoadMark::RoadMarkColor::STANDARD_COLOR:
										classific_col = osi3::LaneBoundary_Classification_Color::LaneBoundary_Classification_Color_COLOR_WHITE;
										break;
										case roadmanager::LaneRoadMark::RoadMarkColor::BLUE:
										classific_col = osi3::LaneBoundary_Classification_Color::LaneBoundary_Classification_Color_COLOR_BLUE;
										break;
										case roadmanager::LaneRoadMark::RoadMarkColor::GREEN:
										classific_col = osi3::LaneBoundary_Classification_Color::LaneBoundary_Classification_Color_COLOR_GREEN;
										break;
										case roadmanager::LaneRoadMark::RoadMarkColor::RED:
										classific_col = osi3::LaneBoundary_Classification_Color::LaneBoundary_Classification_Color_COLOR_RED;
										break;
										case roadmanager::LaneRoadMark::RoadMarkColor::WHITE:
										classific_col = osi3::LaneBoundary_Classification_Color::LaneBoundary_Classification_Color_COLOR_WHITE;
										break;
										case roadmanager::LaneRoadMark::RoadMarkColor::YELLOW:
										classific_col = osi3::LaneBoundary_Classification_Color::LaneBoundary_Classification_Color_COLOR_YELLOW;
										break;
										default: classific_col = osi3::LaneBoundary_Classification_Color::LaneBoundary_Classification_Color_COLOR_WHITE;
									}
									osi_laneboundary->mutable_classification()->set_color(classific_col);

									// update limiting structure id only if the type of lane boundary is set to TYPE_STRUCTURE - for now it is not implemented
									//osi_laneboundary->mutable_classification()->mutable_limiting_structure_id(0)->set_value(0);

									mobj_osi_internal.lnb.push_back(osi_laneboundary);

								}
							}
						}
					}
				}
				else // if there are no road marks I take the lane boundary 
				{
					roadmanager::LaneBoundaryOSI* laneboundary = lane->GetLaneBoundary();
					// Check if this line is already pushed to OSI
					int boundary_id = laneboundary->GetGlobalId();
					osi3::LaneBoundary* osi_laneboundary = 0;
					for (int h=0; h < mobj_osi_internal.lnb.size(); h++)
					{
						if (mobj_osi_internal.lnb[h]->mutable_id()->value() == boundary_id)
						{
							osi_laneboundary = mobj_osi_internal.lnb[h];
						}
					}
					if (!osi_laneboundary)
					{
						osi_laneboundary = mobj_osi_internal.sv->mutable_global_ground_truth()->add_lane_boundary();

						// update id
						osi_laneboundary->mutable_id()->set_value(boundary_id);

						int n_osi_points = laneboundary->GetOSIPoints().GetNumOfOSIPoints();
						for (int h = 0; h < n_osi_points; h++)
						{
							osi3::LaneBoundary_BoundaryPoint* boundary_point = osi_laneboundary->add_boundary_line();
							boundary_point->mutable_position()->set_x(laneboundary->GetOSIPoints().GetXfromIdx(h));
							boundary_point->mutable_position()->set_y(laneboundary->GetOSIPoints().GetYfromIdx(h));
							boundary_point->mutable_position()->set_z(laneboundary->GetOSIPoints().GetZfromIdx(h));
							//boundary_point->set_width(laneboundary->GetWidth());
							//boundary_point->set_height(laneroadmark->GetHeight());
						}

						osi3::LaneBoundary_Classification_Type classific_type = osi3::LaneBoundary_Classification_Type::LaneBoundary_Classification_Type_TYPE_NO_LINE;
						osi_laneboundary->mutable_classification()->set_type(classific_type);

						osi3::LaneBoundary_Classification_Color classific_col = osi3::LaneBoundary_Classification_Color::LaneBoundary_Classification_Color_COLOR_UNKNOWN;
						osi_laneboundary->mutable_classification()->set_color(classific_col);

						mobj_osi_internal.lnb.push_back(osi_laneboundary);
					}
				}
			}
		}
	}

	return 0;
}

bool ScenarioGateway::IsAngleStraight(double teta)
{
	teta = fmod(teta + M_PI,2*M_PI);

    if (teta < 0)
        teta += 2*M_PI;

    teta = teta - M_PI;

	if (teta >= -(M_PI/2) && teta<= (M_PI/2))
	{
		return true; 
	}
	else
	{
		return false; 
	}
}

int ScenarioGateway::UpdateOSIRoadLane()
{
	// Find ego vehicle 
	roadmanager::Position pos;
	for (size_t i = 0; i < getNumberOfObjects() ; i++)
	{
		if (objectState_[i]->state_.control == 3) // external hybrid is host 
		{
			pos = objectState_[i]->state_.pos;
		}
	}

	//Retrieve opendrive class from RoadManager
	static roadmanager::OpenDrive* opendrive = roadmanager::Position::GetOpenDrive();

	// Loop over all roads
	for (int i = 0; i<opendrive->GetNumOfRoads(); i++)
	{

		roadmanager::Road* road = opendrive->GetRoadByIdx(i);

		// loop over all lane sections
		for (int j= 0; j<road->GetNumberOfLaneSections(); j++)
		{
			roadmanager::LaneSection* lane_section = road->GetLaneSectionByIdx(j);

			// loop over all lanes
			for (int k=0; k<lane_section->GetNumberOfLanes(); k++)
			{
				roadmanager::Lane* lane = lane_section->GetLaneByIdx(k);
				osi3::Lane* osi_lane = 0;
				int lane_global_id = lane->GetGlobalId();
				int lane_id = lane->GetId();


				// Check if this lane is already pushed to OSI - if yes just update
				for (int jj=0; jj < mobj_osi_internal.ln.size(); jj++)
				{
					if (mobj_osi_internal.ln[jj]->mutable_id()->value() == lane_global_id)
					{
						osi_lane = mobj_osi_internal.ln[jj];

						// update classification is_host_vehicle_in_lane
						bool is_ego_on_lane = false;
						if (lane_id == pos.GetLaneId())
						{
							is_ego_on_lane = true;
						}
						osi_lane->mutable_classification()->set_is_host_vehicle_lane(is_ego_on_lane);
						break;
					}
				}
				// if the lane is not already in the osi message we add it all 
				if (!osi_lane) 
				{
					// LANE ID 
					osi_lane = mobj_osi_internal.sv->mutable_global_ground_truth()->add_lane();
					osi_lane->mutable_id()->set_value(lane_global_id);

					// CLASSIFICATION TYPE 
					roadmanager::Lane::LaneType lanetype = lane->GetLaneType();
					osi3::Lane_Classification_Type class_type;

					if (lanetype == roadmanager::Lane::LaneType::LANE_TYPE_DRIVING 		|| 
						lanetype == roadmanager::Lane::LaneType::LANE_TYPE_PARKING		|| 	
						lanetype == roadmanager::Lane::LaneType::LANE_TYPE_BIDIRECTIONAL 	 )		
					{
						class_type = osi3::Lane_Classification_Type::Lane_Classification_Type_TYPE_DRIVING;
					}
					else if (lanetype == roadmanager::Lane::LaneType::LANE_TYPE_STOP 		|| 						
							lanetype == roadmanager::Lane::LaneType::LANE_TYPE_BIKING 		|| 
							lanetype == roadmanager::Lane::LaneType::LANE_TYPE_SIDEWALK 	|| 
							lanetype == roadmanager::Lane::LaneType::LANE_TYPE_BORDER   	|| 
							lanetype == roadmanager::Lane::LaneType::LANE_TYPE_RESTRICTED   || 
							lanetype == roadmanager::Lane::LaneType::LANE_TYPE_ROADMARKS    || 
							lanetype == roadmanager::Lane::LaneType::LANE_TYPE_TRAM   		|| 
							lanetype == roadmanager::Lane::LaneType::LANE_TYPE_RAIL   			 )
					{
						class_type = osi3::Lane_Classification_Type::Lane_Classification_Type_TYPE_NONDRIVING;
					}
					else if (lanetype == roadmanager::Lane::LaneType::LANE_TYPE_ENTRY 		|| 
							lanetype == roadmanager::Lane::LaneType::LANE_TYPE_EXIT 		|| 
							lanetype == roadmanager::Lane::LaneType::LANE_TYPE_OFF_RAMP 	|| 
							lanetype == roadmanager::Lane::LaneType::LANE_TYPE_ON_RAMP 		|| 
							lanetype == roadmanager::Lane::LaneType::LANE_TYPE_MEDIAN 		|| 
							lanetype == roadmanager::Lane::LaneType::LANE_TYPE_SHOULDER 		 )
					{
						class_type = osi3::Lane_Classification_Type::Lane_Classification_Type_TYPE_INTERSECTION;					
					}
					else if (lanetype == roadmanager::Lane::LaneType::LANE_TYPE_SPECIAL1 	|| 
							lanetype == roadmanager::Lane::LaneType::LANE_TYPE_SPECIAL2 	|| 
							lanetype == roadmanager::Lane::LaneType::LANE_TYPE_SPECIAL3 		 ) 
					{
						class_type = osi3::Lane_Classification_Type::Lane_Classification_Type_TYPE_OTHER;					
					}
					else if (lanetype == roadmanager::Lane::LaneType::LANE_TYPE_NONE )
					{
						class_type = osi3::Lane_Classification_Type::Lane_Classification_Type_TYPE_UNKNOWN;
					}
					osi_lane->mutable_classification()->set_type(class_type);

					// CENTERLINE POINTS 
					int n_osi_points = lane->GetOSIPoints().GetNumOfOSIPoints();
					for (int jj = 0; jj < n_osi_points; jj++)
					{
						osi3::Vector3d* centerLine = osi_lane->mutable_classification()->add_centerline();
						centerLine->set_x(lane->GetOSIPoints().GetXfromIdx(jj));
						centerLine->set_y(lane->GetOSIPoints().GetYfromIdx(jj));
						centerLine->set_z(lane->GetOSIPoints().GetZfromIdx(jj));
					}

					// DRIVING DIRECTION 
					bool driving_direction = true; 
					if (lane_id >= 0)
					{
						driving_direction = false; 
					} 						 
					osi_lane->mutable_classification()->set_centerline_is_driving_direction(driving_direction);

					// LEFT AND RIGHT LANE IDS 
					int n_lanes_in_section = lane_section->GetNumberOfLanes();
					std::vector< std::pair <int,int> > globalid_ids_left;
					std::vector< std::pair <int,int> > globalid_ids_right;
					for (int jj = 0; jj < n_lanes_in_section; jj++)
					{
						if (lane_section->GetLaneIdByIdx(jj) > lane_id)
						{
							globalid_ids_left.push_back( std::make_pair(lane_section->GetLaneIdByIdx(jj) , lane_section->GetLaneGlobalIdByIdx(jj) ) );
						}
						else if (lane_section->GetLaneIdByIdx(jj) < lane_id)
						{

							globalid_ids_right.push_back( std::make_pair(lane_section->GetLaneIdByIdx(jj) , lane_section->GetLaneGlobalIdByIdx(jj) ) );
						}
					}
						// order global id with local id to maintain geographical order
					std::sort(globalid_ids_left.begin(), globalid_ids_left.end());
					std::sort(globalid_ids_right.begin(), globalid_ids_right.end());
					std::reverse(globalid_ids_right.begin(), globalid_ids_right.end());

					for (int jj = 0; jj < globalid_ids_left.size(); jj++)
					{
						osi3::Identifier* left_id = osi_lane->mutable_classification()->add_left_adjacent_lane_id();
						left_id->set_value((uint64_t)globalid_ids_left[jj].second);
					}
					for (int jj = 0; jj < globalid_ids_right.size(); jj++)
					{
						osi3::Identifier* right_id = osi_lane->mutable_classification()->add_right_adjacent_lane_id();
						right_id->set_value((uint64_t)globalid_ids_right[jj].second);
					}

					// LANE PAIRING 
					// STILL TO DO: when I get a vector of predecessors and successors I need to create all possible combinations
					roadmanager::LaneLink* lane_pre = lane->GetLink(roadmanager::LinkType::PREDECESSOR);
					roadmanager::LaneLink* lane_succ = lane->GetLink(roadmanager::LinkType::SUCCESSOR);
					bool exist_link = false;
					if (lane_pre != 0)
					{
						osi3::Lane_Classification_LanePairing* lane_pair = osi_lane->mutable_classification()->add_lane_pairing();
						lane_pair->mutable_antecessor_lane_id()->set_value(lane_pre->GetId());
						if (lane_succ != 0)
						{
							lane_pair->mutable_successor_lane_id()->set_value(lane_succ->GetId());
						}
					}
					else if (lane_succ != 0)
					{
						osi3::Lane_Classification_LanePairing* lane_pair = osi_lane->mutable_classification()->add_lane_pairing();
						lane_pair->mutable_successor_lane_id()->set_value(lane_succ->GetId());
						if (lane_pre != 0)
						{
							lane_pair->mutable_antecessor_lane_id()->set_value(lane_pre->GetId());
						}
					}

					// LANE BOUNDARY IDS 
					if (lane_id == 0) // for central lane I use the laneboundary osi points as right and left boundary so that it can be used from both sides
					{
						// check if lane has road mark 
						std::vector<int> line_ids = lane->GetLineGlobalIds();
						if (!line_ids.empty()) // lane has RoadMarks 
						{
							for (int jj = 0; jj < line_ids.size(); jj++ )
							{
								osi3::Identifier* left_lane_bound_id = osi_lane->mutable_classification()->add_left_lane_boundary_id();
								left_lane_bound_id->set_value(line_ids[jj]);
								osi3::Identifier* right_lane_bound_id = osi_lane->mutable_classification()->add_right_lane_boundary_id();
								right_lane_bound_id->set_value(line_ids[jj]);
							}
						}
						else // no road marks -> we take lane boundary 
						{
							int laneboundary_global_id = lane->GetLaneBoundaryGlobalId(); 
							osi3::Identifier* left_lane_bound_id = osi_lane->mutable_classification()->add_left_lane_boundary_id();
							left_lane_bound_id->set_value(laneboundary_global_id);
							osi3::Identifier* right_lane_bound_id = osi_lane->mutable_classification()->add_right_lane_boundary_id();
							right_lane_bound_id->set_value(laneboundary_global_id);
						}
					}
					else
					{
						// Set left/right laneboundary ID for left/right lanes- we use LaneMarks is they exist, if not we take laneboundary
						std::vector<int> line_ids = lane->GetLineGlobalIds();
						if (!line_ids.empty()) // lane has RoadMarks 
						{
							for (int jj = 0; jj < line_ids.size(); jj++ )
							{
								if (lane_id > 0 )
								{
									osi3::Identifier* left_lane_bound_id = osi_lane->mutable_classification()->add_left_lane_boundary_id();
									left_lane_bound_id->set_value(line_ids[jj]);
								}
								if (lane_id < 0 )
								{
									osi3::Identifier* right_lane_bound_id = osi_lane->mutable_classification()->add_right_lane_boundary_id();
									right_lane_bound_id->set_value(line_ids[jj]);
								}
							}
						}
						else
						{
							int laneboundary_global_id = lane->GetLaneBoundaryGlobalId(); 
							if (lane_id > 0 )
							{
								osi3::Identifier* left_lane_bound_id = osi_lane->mutable_classification()->add_left_lane_boundary_id();
								left_lane_bound_id->set_value(laneboundary_global_id);
							}
							if (lane_id < 0 )
							{
								osi3::Identifier* right_lane_bound_id = osi_lane->mutable_classification()->add_right_lane_boundary_id();
								right_lane_bound_id->set_value(laneboundary_global_id);
							}
						}

						// Set right/left laneboundary ID for left/right lanes - we look at neightbour lanes
						int next_lane_id = 0;
						if (lane_id < 0) // if lane is on the right, then it contains its right boundary. So I need to look into its left lane for the left boundary 
						{
							next_lane_id = lane_id+1;
						}
						else if (lane_id > 0) // if lane is on the left, then it contains its left boundary. So I need to look into its right lane for the right boundary
						{
							next_lane_id = lane_id-1;
						}
						// look at right lane and check if it has Lines for RoadMarks
						roadmanager::Lane* next_lane = lane_section->GetLaneById(next_lane_id);
						std::vector<int> nextlane_line_ids = next_lane->GetLineGlobalIds();
						if (!nextlane_line_ids.empty())
						{
							for (int jj = 0; jj < nextlane_line_ids.size(); jj++ )
							{
								if (lane_id<0)
								{
									osi3::Identifier* left_lane_bound_id = osi_lane->mutable_classification()->add_left_lane_boundary_id();
									left_lane_bound_id->set_value(nextlane_line_ids[jj]);								
								}
								else if (lane_id>0)
								{
									osi3::Identifier* right_lane_bound_id = osi_lane->mutable_classification()->add_right_lane_boundary_id();
									right_lane_bound_id->set_value(nextlane_line_ids[jj]);
								}
							}
						}
						else // if the neightbour lane does not have Lines for RoadMakrs we take the LaneBoundary
						{
							int next_laneboundary_global_id = next_lane->GetLaneBoundaryGlobalId(); 
							if (lane_id < 0 )
							{
								osi3::Identifier* left_lane_bound_id = osi_lane->mutable_classification()->add_left_lane_boundary_id();							
								left_lane_bound_id->set_value(next_laneboundary_global_id);
							}
							if (lane_id > 0 )
							{								
								osi3::Identifier* right_lane_bound_id = osi_lane->mutable_classification()->add_right_lane_boundary_id();
								right_lane_bound_id->set_value(next_laneboundary_global_id);
							}
						}
					}   

					// STILL TO DO:
					int free_bound_id = 0;
					osi3::Identifier* free_lane_bound_id = osi_lane->mutable_classification()->add_free_lane_boundary_id();
					free_lane_bound_id->set_value(free_bound_id);

					// STILL TO DO:
					double temp = 0;
					osi_lane->mutable_classification()->mutable_road_condition()->set_surface_temperature(temp);
					osi_lane->mutable_classification()->mutable_road_condition()->set_surface_water_film(temp);
					osi_lane->mutable_classification()->mutable_road_condition()->set_surface_freezing_point(temp);
					osi_lane->mutable_classification()->mutable_road_condition()->set_surface_ice(temp);
					osi_lane->mutable_classification()->mutable_road_condition()->set_surface_roughness(temp);
					osi_lane->mutable_classification()->mutable_road_condition()->set_surface_texture(temp);

					mobj_osi_internal.ln.push_back(osi_lane);
				}
			}
		}
	}

	return 0;
}

const char* ScenarioGateway::GetOSISensorView(int* size)
{
	*size = osiSensorView.size;
	return osiSensorView.sensor_view.data();
}

const char* ScenarioGateway::GetOSIRoadLane(int* size, int object_id)
{
	// Check if object_id exists
	if (object_id >= getNumberOfObjects())
	{
		LOG("Object %d not available, only %d registered", object_id, getNumberOfObjects());
		*size = 0; 
		return 0; 
	}

	// Find position of the object
	roadmanager::Position pos; 
	for (size_t i = 0; i < getNumberOfObjects() ; i++)
	{
		if (object_id == objectState_[i]->state_.id)
		{
			pos = objectState_[i]->state_.pos;
		}
	}

	// find the lane in the sensor view and save its index in the sensor view
	int lane_id_of_vehicle = pos.GetLaneGlobalId();
	int idx;
	for (int i = 0; i<mobj_osi_internal.ln.size(); i++)
	{
		osi3::Identifier identifier = mobj_osi_internal.ln[i]->id();
		int found_id = (int)identifier.value();
		if (found_id == lane_id_of_vehicle)
		{
			idx = i;
			break; 
		}
	}

	// check if object is moving in the same direction of the lane centerline points
	//double teta = pos.GetHRelative(); 
	//bool driving_direction = IsAngleStraight(teta); 	

	// serialize to string the single lane
	mobj_osi_internal.ln[idx]->SerializeToString(&osiRoadLane.osi_lane_info);
	osiRoadLane.size = (unsigned int)mobj_osi_internal.ln[idx]->ByteSizeLong();
	*size = osiRoadLane.size;
	return osiRoadLane.osi_lane_info.data();
}


const char* ScenarioGateway::GetOSIRoadLaneBoundary(int* size, int global_id)
{
	// find the lane bounday in the sensor view and save its index
	int idx = -1;
	for (int i = 0; i<mobj_osi_internal.lnb.size(); i++)
	{
		osi3::Identifier identifier = mobj_osi_internal.lnb[i]->id();
		int found_id = (int)identifier.value();
		if (found_id == global_id)
		{
			idx = i;
			break; 
		}
	}

	if (idx == -1)
<<<<<<< HEAD
	{
		return 0; 
	}

	// serialize to string the single lane
	mobj_osi_internal.lnb[idx]->SerializeToString(&osiRoadLaneBoundary.osi_lane_boundary_info);
	osiRoadLaneBoundary.size = (unsigned int)mobj_osi_internal.lnb[idx]->ByteSizeLong();
	*size = osiRoadLaneBoundary.size;
	return osiRoadLaneBoundary.osi_lane_boundary_info.data();
}

bool ScenarioGateway::IsCentralOSILane(int lane_idx)
{
	// to check if the lane is a central lane we check if the right and left lane boundary have the same global id. 
	osi3::Identifier Left_lb_id = mobj_osi_internal.ln[lane_idx]->mutable_classification()->left_lane_boundary_id(0);
	int left_lb_id = (int)Left_lb_id.value();

	osi3::Identifier Right_lb_id = mobj_osi_internal.ln[lane_idx]->mutable_classification()->right_lane_boundary_id(0);
	int right_lb_id = (int)Right_lb_id.value();

	if (left_lb_id == right_lb_id) 
	{
		return true; 
	}
=======
	{
		return 0; 
	}

	// serialize to string the single lane
	mobj_osi_internal.lnb[idx]->SerializeToString(&osiRoadLaneBoundary.osi_lane_boundary_info);
	osiRoadLaneBoundary.size = (unsigned int)mobj_osi_internal.lnb[idx]->ByteSizeLong();
	*size = osiRoadLaneBoundary.size;
	return osiRoadLaneBoundary.osi_lane_boundary_info.data();
}

bool ScenarioGateway::IsCentralOSILane(int lane_idx)
{
	// to check if the lane is a central lane we check if the right and left lane boundary have the same global id. 
	osi3::Identifier Left_lb_id = mobj_osi_internal.ln[lane_idx]->mutable_classification()->left_lane_boundary_id(0);
	int left_lb_id = (int)Left_lb_id.value();

	osi3::Identifier Right_lb_id = mobj_osi_internal.ln[lane_idx]->mutable_classification()->right_lane_boundary_id(0);
	int right_lb_id = (int)Right_lb_id.value();

	if (left_lb_id == right_lb_id) 
	{
		return true; 
	}
>>>>>>> c8622fdb
	else
	{
		return false; 
	}
}

int ScenarioGateway::GetLaneIdxfromIdOSI(int lane_id)
{
	int idx = -1; 
	for (int i = 0; i<mobj_osi_internal.ln.size(); i++)
	{
		osi3::Identifier identifier = mobj_osi_internal.ln[i]->id();
		int found_id = (int)identifier.value(); 
		if (found_id == lane_id)
		{
			idx = i; 
			break; 
		}
	}
	return idx; 
}

void ScenarioGateway::GetOSILaneBoundaryIds(std::vector<int> &ids, int object_id)
{
	int idx_central, idx_left, idx_right; 
	int left_lb_id, right_lb_id; 
	int far_left_lb_id, far_right_lb_id;  
	std::vector<int> final_lb_ids;   

	// Check if object_id exists
	if (object_id >= getNumberOfObjects())
	{
		LOG("Object %d not available, only %d registered", object_id, getNumberOfObjects());
		ids = {-1, -1, -1, -1}; 
		return; 
	}	

	// Find position of the object 
	roadmanager::Position pos;
	for (size_t i = 0; i < getNumberOfObjects() ; i++)
	{
		if (object_id == objectState_[i]->state_.id)
		{
			pos = objectState_[i]->state_.pos;
		}		
	} 
<<<<<<< HEAD

	// find the lane in the sensor view and save its index
	int lane_id_of_vehicle = pos.GetLaneGlobalId();
	idx_central = GetLaneIdxfromIdOSI(lane_id_of_vehicle); 
	
	// find left and right lane boundary ids of central lane	
	if (mobj_osi_internal.ln[idx_central]->mutable_classification()->left_lane_boundary_id_size() == 0 )
	{
		left_lb_id = -1;  
	}
	else
	{
		osi3::Identifier left_lane = mobj_osi_internal.ln[idx_central]->mutable_classification()->left_lane_boundary_id(0);
		left_lb_id = (int)left_lane.value(); 
	}

	if (mobj_osi_internal.ln[idx_central]->mutable_classification()->right_lane_boundary_id_size() == 0 )
	{
		right_lb_id = -1; 
	}
	else
	{
		osi3::Identifier right_lane = mobj_osi_internal.ln[idx_central]->mutable_classification()->right_lane_boundary_id(0);
		right_lb_id = (int)right_lane.value(); 
	}

	// find first left lane
	if (mobj_osi_internal.ln[idx_central]->mutable_classification()->left_adjacent_lane_id_size() == 0 )
	{ 
		far_left_lb_id = -1; 
	}
	else
	{

		osi3::Identifier Left_lane_id = mobj_osi_internal.ln[idx_central]->mutable_classification()->left_adjacent_lane_id(0);
		int left_lane_id = (int)Left_lane_id.value(); 	
		idx_left = GetLaneIdxfromIdOSI(left_lane_id); 
		if (IsCentralOSILane(idx_left))
		{
			// if it is central lane -> we look for its left one
			if (mobj_osi_internal.ln[idx_left]->mutable_classification()->left_adjacent_lane_id_size() == 0 )
			{
				far_right_lb_id = -1; 
			} 
			else
			{
				Left_lane_id = mobj_osi_internal.ln[idx_left]->mutable_classification()->left_adjacent_lane_id(0);
				left_lane_id = (int)Left_lane_id.value(); 	
				idx_left = GetLaneIdxfromIdOSI(left_lane_id);
			} 
		}
		// save left boundary of left lane as far left lane boundary of central lane
		if (mobj_osi_internal.ln[idx_left]->mutable_classification()->left_lane_boundary_id_size() == 0 )
		{
			far_right_lb_id = -1; 
		}
		else
		{
			osi3::Identifier Far_left_lb_id = mobj_osi_internal.ln[idx_left]->mutable_classification()->left_lane_boundary_id(0);
			far_left_lb_id = (int)Far_left_lb_id.value();
		}
		
	}
		

	// now find first right lane
	if (mobj_osi_internal.ln[idx_central]->mutable_classification()->right_adjacent_lane_id_size() == 0 )
	{
		far_right_lb_id = -1; 
	}
	else
	{
		osi3::Identifier Right_lane_id = mobj_osi_internal.ln[idx_central]->mutable_classification()->right_adjacent_lane_id(0);
		int right_lane_id = (int)Right_lane_id.value();   
		idx_right = GetLaneIdxfromIdOSI(right_lane_id);
		if (IsCentralOSILane(idx_right))
		{
			// if it is central lane -> we look for its right one 
			if (mobj_osi_internal.ln[idx_right]->mutable_classification()->right_adjacent_lane_id_size() == 0 )
			{
				far_right_lb_id = -1; 
			}
			else
			{
				Right_lane_id = mobj_osi_internal.ln[idx_right]->mutable_classification()->right_adjacent_lane_id(0);
				right_lane_id = (int)Right_lane_id.value(); 	 
				idx_right = GetLaneIdxfromIdOSI(right_lane_id); 
			}
		}
		// save right boundary of right lane as far right lane boundary of central lane 
		if (mobj_osi_internal.ln[idx_right]->mutable_classification()->right_lane_boundary_id_size() == 0 )
		{
			far_right_lb_id = -1; 
		}
		else
		{
			osi3::Identifier Far_right_lb_id = mobj_osi_internal.ln[idx_right]->mutable_classification()->right_lane_boundary_id(0);
			far_right_lb_id = (int)Far_right_lb_id.value();
		}
		 
	}
		
	// push all ids into output vector 
	final_lb_ids.push_back(far_left_lb_id);
	final_lb_ids.push_back(left_lb_id);
	final_lb_ids.push_back(right_lb_id); 
	final_lb_ids.push_back(far_right_lb_id);

	ids = final_lb_ids; 

	return;
}
=======

	// find the lane in the sensor view and save its index
	int lane_id_of_vehicle = pos.GetLaneGlobalId();
	idx_central = GetLaneIdxfromIdOSI(lane_id_of_vehicle); 
	
	// find left and right lane boundary ids of central lane	
	if (mobj_osi_internal.ln[idx_central]->mutable_classification()->left_lane_boundary_id_size() == 0 )
	{
		left_lb_id = -1;  
	}
	else
	{
		osi3::Identifier left_lane = mobj_osi_internal.ln[idx_central]->mutable_classification()->left_lane_boundary_id(0);
		left_lb_id = (int)left_lane.value(); 
	}

	if (mobj_osi_internal.ln[idx_central]->mutable_classification()->right_lane_boundary_id_size() == 0 )
	{
		right_lb_id = -1; 
	}
	else
	{
		osi3::Identifier right_lane = mobj_osi_internal.ln[idx_central]->mutable_classification()->right_lane_boundary_id(0);
		right_lb_id = (int)right_lane.value(); 
	}

	// find first left lane
	if (mobj_osi_internal.ln[idx_central]->mutable_classification()->left_adjacent_lane_id_size() == 0 )
	{ 
		far_left_lb_id = -1; 
	}
	else
	{

		osi3::Identifier Left_lane_id = mobj_osi_internal.ln[idx_central]->mutable_classification()->left_adjacent_lane_id(0);
		int left_lane_id = (int)Left_lane_id.value(); 	
		idx_left = GetLaneIdxfromIdOSI(left_lane_id); 
		if (IsCentralOSILane(idx_left))
		{
			// if it is central lane -> we look for its left one
			if (mobj_osi_internal.ln[idx_left]->mutable_classification()->left_adjacent_lane_id_size() == 0 )
			{
				far_right_lb_id = -1; 
			} 
			else
			{
				Left_lane_id = mobj_osi_internal.ln[idx_left]->mutable_classification()->left_adjacent_lane_id(0);
				left_lane_id = (int)Left_lane_id.value(); 	
				idx_left = GetLaneIdxfromIdOSI(left_lane_id);
			} 
		}
		// save left boundary of left lane as far left lane boundary of central lane
		if (mobj_osi_internal.ln[idx_left]->mutable_classification()->left_lane_boundary_id_size() == 0 )
		{
			far_right_lb_id = -1; 
		}
		else
		{
			osi3::Identifier Far_left_lb_id = mobj_osi_internal.ln[idx_left]->mutable_classification()->left_lane_boundary_id(0);
			far_left_lb_id = (int)Far_left_lb_id.value();
		}
		
	}
		

	// now find first right lane
	if (mobj_osi_internal.ln[idx_central]->mutable_classification()->right_adjacent_lane_id_size() == 0 )
	{
		far_right_lb_id = -1; 
	}
	else
	{
		osi3::Identifier Right_lane_id = mobj_osi_internal.ln[idx_central]->mutable_classification()->right_adjacent_lane_id(0);
		int right_lane_id = (int)Right_lane_id.value();   
		idx_right = GetLaneIdxfromIdOSI(right_lane_id);
		if (IsCentralOSILane(idx_right))
		{
			// if it is central lane -> we look for its right one 
			if (mobj_osi_internal.ln[idx_right]->mutable_classification()->right_adjacent_lane_id_size() == 0 )
			{
				far_right_lb_id = -1; 
			}
			else
			{
				Right_lane_id = mobj_osi_internal.ln[idx_right]->mutable_classification()->right_adjacent_lane_id(0);
				right_lane_id = (int)Right_lane_id.value(); 	 
				idx_right = GetLaneIdxfromIdOSI(right_lane_id); 
			}
		}
		// save right boundary of right lane as far right lane boundary of central lane 
		if (mobj_osi_internal.ln[idx_right]->mutable_classification()->right_lane_boundary_id_size() == 0 )
		{
			far_right_lb_id = -1; 
		}
		else
		{
			osi3::Identifier Far_right_lb_id = mobj_osi_internal.ln[idx_right]->mutable_classification()->right_lane_boundary_id(0);
			far_right_lb_id = (int)Far_right_lb_id.value();
		}
		 
	}
		
	// push all ids into output vector 
	final_lb_ids.push_back(far_left_lb_id);
	final_lb_ids.push_back(left_lb_id);
	final_lb_ids.push_back(right_lb_id); 
	final_lb_ids.push_back(far_right_lb_id);

	ids = final_lb_ids; 

	return;
}

>>>>>>> c8622fdb

void ScenarioGateway::updateObjectInfo(ObjectState* obj_state, double timestamp, double speed, double wheel_angle, double wheel_rot)
{
	if (!obj_state)
	{
		return;
	}

	obj_state->state_.speed = (float)speed;
	obj_state->state_.timeStamp = (float)timestamp;
	obj_state->state_.wheel_angle = (float)wheel_angle;
	obj_state->state_.wheel_rot = (float)wheel_rot;

	// Write status to file - for later replay
	if (data_file_.is_open())
	{
		data_file_.write((char*)(&obj_state->state_), sizeof(obj_state->state_));
	}
}

void ScenarioGateway::reportObject(int id, std::string name, int model_id, int control, OSCBoundingBox boundingbox,
	double timestamp, double speed, double wheel_angle, double wheel_rot,
	roadmanager::Position* pos)
{
	ObjectState* obj_state = getObjectStatePtrById(id);

	if (obj_state == 0)
	{
		// Create state and set permanent information
		LOG("Creating new object \"%s\" (id %d, timestamp %.2f)", name.c_str(), id, timestamp);
		obj_state = new ObjectState(id, name, model_id, control, boundingbox, timestamp, speed, wheel_angle, wheel_rot, pos);

		// Add object to collection
		objectState_.push_back(obj_state);
	}
	else
	{
		// Update status
		obj_state->state_.pos = *pos;
		updateObjectInfo(obj_state, timestamp, speed, wheel_angle, wheel_rot);
	}
}

void ScenarioGateway::reportObject(int id, std::string name, int model_id, int control, OSCBoundingBox boundingbox,
	double timestamp, double speed, double wheel_angle, double wheel_rot,
	double x, double y, double z, double h, double p, double r)
{
	ObjectState* obj_state = getObjectStatePtrById(id);

	if (obj_state == 0)
	{
		// Create state and set permanent information
		LOG("Creating new object \"%s\" (id %d, timestamp %.2f)", name.c_str(), id, timestamp);
		obj_state = new ObjectState(id, name, model_id, control, boundingbox, timestamp, speed, wheel_angle, wheel_rot, x, y, z, h, p, r);

		// Add object to collection
		objectState_.push_back(obj_state);
	}
	else
	{
		// Update status
		obj_state->state_.pos.SetInertiaPos(x, y, z, h, p, r);
		updateObjectInfo(obj_state, timestamp, speed, wheel_angle, wheel_rot);
	}
}

void ScenarioGateway::reportObject(int id, std::string name, int model_id, int control, OSCBoundingBox boundingbox,
	double timestamp, double speed, double wheel_angle, double wheel_rot,
	int roadId, int laneId, double laneOffset, double s)
{
	ObjectState* obj_state = getObjectStatePtrById(id);

	if (obj_state == 0)
	{
		// Create state and set permanent information
		LOG("Creating new object \"%s\" (id %d, timestamp %.2f)", name.c_str(), id, timestamp);
		obj_state = new ObjectState(id, name, model_id, control, boundingbox,timestamp, speed, wheel_angle, wheel_rot, roadId, laneId, laneOffset, s);

		// Add object to collection
		objectState_.push_back(obj_state);
	}
	else
	{
		// Update status
		obj_state->state_.pos.SetLanePos(roadId, laneId, s, laneOffset);
		updateObjectInfo(obj_state, timestamp, speed, wheel_angle, wheel_rot);
	}
}

void ScenarioGateway::removeObject(int id)
{
	for (size_t i = 0; i < objectState_.size(); i++) 
	{
		if (objectState_[i]->state_.id == id) 
		{
			objectState_.erase(objectState_.begin() + i);
		}
	}
}

void ScenarioGateway::removeObject(std::string name)
{
	for (size_t i = 0; i < objectState_.size(); i++) 
	{
		if (objectState_[i]->state_.name == name) 
		{
			objectState_.erase(objectState_.begin() + i);
		}
	}
}

int ScenarioGateway::RecordToFile(std::string filename, std::string odr_filename, std::string  model_filename)
{
	if (!filename.empty())
	{
		data_file_.open(filename, std::ofstream::binary);
		if (data_file_.fail())
		{
			LOG("Cannot open file: %s", filename.c_str());
			return -1;
		}
		ReplayHeader header;
		strncpy(header.odr_filename, FileNameOf(odr_filename).c_str(), REPLAY_FILENAME_SIZE);
		strncpy(header.model_filename, FileNameOf(model_filename).c_str(), REPLAY_FILENAME_SIZE);

		data_file_.write((char*)&header, sizeof(header));
	}

	return 0;
}

SumoController::SumoController(Entities* entities, ScenarioGateway* scenarioGateway)
{
	// initalize sumo with the configuration file
	entities_ = entities;
	scenarioGateway_ = scenarioGateway;
	std::vector<std::string> options;

	options.push_back("-c " + entities_->sumo_config_path);
	options.push_back("--xml-validation");
	options.push_back("never");
	
	libsumo::Simulation::load(options);
	sumo_used = true;
}

SumoController::SumoController()
{
	sumo_used = false;
}

void SumoController::InitalizeObjects()
{	
	// Adds all vehicles added in openscenario to the sumosimulation
	if (sumo_used)
	{
		for (size_t j = 0; j < entities_->object_.size(); j++)
		{
			if (entities_->object_[j]->control_ != Object::Control::HYBRID_GHOST) 
			{
				libsumo::Vehicle::add(entities_->object_[j]->name_,"");
			}
		}
		updatePositions();
	}
}

void SumoController::updatePositions()
{
	// Updates all positions for non-sumo controlled vehicles
	if (sumo_used)
	{
		for (size_t i = 0; i < entities_->object_.size(); i++)
		{
			if ((entities_->object_[i]->control_ != Object::Control::SUMO) && (entities_->object_[i]->control_ != Object::Control::HYBRID_GHOST))
			{
				libsumo::Vehicle::moveToXY(entities_->object_[i]->name_,"random",0,entities_->object_[i]->pos_.GetX()+entities_->sumo_x_offset,entities_->object_[i]->pos_.GetY()+entities_->sumo_y_offset,entities_->object_[i]->pos_.GetH(),0);
				libsumo::Vehicle::setSpeed(entities_->object_[i]->name_,entities_->object_[i]->speed_);
			}
		}
	}
}

void SumoController::step(double time)
{
	// stepping funciton for sumo, adds/removes vehicles (based on sumo), 
	// updates all positions of vehicles in the simulation that are controlled by sumo
	if (sumo_used)
	{
		// do sumo timestep
		libsumo::Simulation::step(time);

		// check if any new cars has been added by sumo and add them to entities
		if (libsumo::Simulation::getDepartedNumber() > 0) {
			std::vector<std::string> deplist = libsumo::Simulation::getDepartedIDList();
			for (size_t i = 0; i < deplist.size(); i++)
			{
				if (!entities_->nameExists(deplist[i]))
				{
					Vehicle *vehicle = new Vehicle();
					// copy the default vehicle stuff here (add bounding box and so on)
					LOG("Adding new vehicle: %s",deplist[i].c_str());
					vehicle->name_ = deplist[i];
					vehicle->control_ = Object::Control::SUMO;
					vehicle->model_filepath_ = entities_->sumo_vehicle->model_filepath_;
					entities_->addObject(vehicle);
				}
			}
		}

		// check if any cars have been removed by sumo and remove them from scenarioGateway and entities
		if (libsumo::Simulation::getArrivedNumber() > 0) {
			std::vector<std::string> arrivelist = libsumo::Simulation::getArrivedIDList();
			for (size_t i = 0; i < arrivelist.size();i++)
			{
				for (size_t j = 0; j < entities_->object_.size(); j++)
				{
					if (arrivelist[i] == entities_->object_[j]->name_) {
						LOG("Removing vehicle: %s",arrivelist[i].c_str());
						entities_->removeObject(arrivelist[i]);
						scenarioGateway_->removeObject(arrivelist[i]);
					}
				}
			}
		}

		// Update the position of all cars controlled by sumo
		for (size_t i = 0; i < entities_->object_.size(); i++)
		{
			if (entities_->object_[i]->control_ == Object::Control::SUMO)
			{
				std::string sumoid = entities_->object_[i]->name_;
				libsumo::TraCIPosition pos = libsumo::Vehicle::getPosition3D(sumoid);
				entities_->object_[i]->speed_ = libsumo::Vehicle::getSpeed(sumoid);
				entities_->object_[i]->pos_.SetInertiaPos(pos.x-entities_->sumo_x_offset,pos.y-entities_->sumo_y_offset,pos.z,-libsumo::Vehicle::getAngle(sumoid)*3.14159265359/180+ 3.14159265359/2,libsumo::Vehicle::getSlope(sumoid)*3.14159265359/180,0);
			}
        }
	}
}<|MERGE_RESOLUTION|>--- conflicted
+++ resolved
@@ -151,15 +151,6 @@
 
 	mobj_osi_internal.sv->mutable_timestamp()->set_seconds(0);
 	mobj_osi_internal.sv->mutable_timestamp()->set_seconds(0);
-<<<<<<< HEAD
-=======
-
-	/*osi_file = std::ofstream("move_obj.osi", std::ios_base::binary);
-	if (!osi_file.good())
-	{
-		LOG("Failed open osi_s file");
-	}*/
->>>>>>> c8622fdb
 }
 
 
@@ -183,10 +174,6 @@
 	{
 		osi_file.close();
 	}
-<<<<<<< HEAD
-
-=======
->>>>>>> c8622fdb
 
 	// Assume osi cleans up allocated data
 }
@@ -270,9 +257,6 @@
 	return -1;
 }
 
-<<<<<<< HEAD
-int ScenarioGateway::UpdateOSISensorView(bool osi_file_bool)
-=======
 bool ScenarioGateway::OpenOSIFile()
 {
 	osi_file = std::ofstream("move_obj.osi", std::ios_base::binary);
@@ -304,7 +288,6 @@
 }
 
 int ScenarioGateway::UpdateOSISensorView()
->>>>>>> c8622fdb
 {
 	double time_stamp = objectState_[0]->state_.timeStamp;
 
@@ -319,36 +302,11 @@
 
 	UpdateOSILaneBoundary();
 
-<<<<<<< HEAD
-	mobj_osi_internal.sv->SerializeToString(&osiSensorView.sensor_view);
-	osiSensorView.size = (unsigned int)mobj_osi_internal.sv->ByteSizeLong();
-
-	if (osi_file_bool == true)
-	{
-		if (time_stamp == 0)
-		{
-			osi_file = std::ofstream("move_obj.osi", std::ios_base::binary);
-			if (!osi_file.good())
-			{
-				LOG("Failed open osi_s file");
-			}
-		}
-
-		// write to file, first size of message
-		osi_file.write((char*)&osiSensorView.size, sizeof(osiSensorView.size));
-
-		// write to file, actual message - the sensorview object including timestamp and moving objects
-		osi_file.write(osiSensorView.sensor_view.c_str(), osiSensorView.size);
-	}
-=======
->>>>>>> c8622fdb
-
 	if (sendSocket)
 	{
 		// send over udp - skip size (package size == message size)
-<<<<<<< HEAD
-
 		int sendResult = sendto(sendSocket, (char*)osiSensorView.sensor_view.c_str(), osiSensorView.size, 0, (struct sockaddr*)&recvAddr, sizeof(recvAddr));
+
 		if (sendResult != osiSensorView.size)
 		{
 			LOG("Failed send osi package over UDP");
@@ -361,23 +319,6 @@
 	return 0;
 }
 
-=======
-
-		int sendResult = sendto(sendSocket, (char*)osiSensorView.sensor_view.c_str(), osiSensorView.size, 0, (struct sockaddr*)&recvAddr, sizeof(recvAddr));
-
-		if (sendResult != osiSensorView.size)
-		{
-			LOG("Failed send osi package over UDP");
-#ifdef _WIN32
-			wprintf(L"send failed with error: %d\n", WSAGetLastError());
-#endif
-		}
-	}
-
-	return 0;
-}
-
->>>>>>> c8622fdb
 int ScenarioGateway::UpdateOSIMovingObject()
 {
 	// Add instances of moving object according to number of objects in the scenario
@@ -972,7 +913,6 @@
 	}
 
 	if (idx == -1)
-<<<<<<< HEAD
 	{
 		return 0; 
 	}
@@ -997,32 +937,6 @@
 	{
 		return true; 
 	}
-=======
-	{
-		return 0; 
-	}
-
-	// serialize to string the single lane
-	mobj_osi_internal.lnb[idx]->SerializeToString(&osiRoadLaneBoundary.osi_lane_boundary_info);
-	osiRoadLaneBoundary.size = (unsigned int)mobj_osi_internal.lnb[idx]->ByteSizeLong();
-	*size = osiRoadLaneBoundary.size;
-	return osiRoadLaneBoundary.osi_lane_boundary_info.data();
-}
-
-bool ScenarioGateway::IsCentralOSILane(int lane_idx)
-{
-	// to check if the lane is a central lane we check if the right and left lane boundary have the same global id. 
-	osi3::Identifier Left_lb_id = mobj_osi_internal.ln[lane_idx]->mutable_classification()->left_lane_boundary_id(0);
-	int left_lb_id = (int)Left_lb_id.value();
-
-	osi3::Identifier Right_lb_id = mobj_osi_internal.ln[lane_idx]->mutable_classification()->right_lane_boundary_id(0);
-	int right_lb_id = (int)Right_lb_id.value();
-
-	if (left_lb_id == right_lb_id) 
-	{
-		return true; 
-	}
->>>>>>> c8622fdb
 	else
 	{
 		return false; 
@@ -1069,7 +983,6 @@
 			pos = objectState_[i]->state_.pos;
 		}		
 	} 
-<<<<<<< HEAD
 
 	// find the lane in the sensor view and save its index
 	int lane_id_of_vehicle = pos.GetLaneGlobalId();
@@ -1182,121 +1095,6 @@
 
 	return;
 }
-=======
-
-	// find the lane in the sensor view and save its index
-	int lane_id_of_vehicle = pos.GetLaneGlobalId();
-	idx_central = GetLaneIdxfromIdOSI(lane_id_of_vehicle); 
-	
-	// find left and right lane boundary ids of central lane	
-	if (mobj_osi_internal.ln[idx_central]->mutable_classification()->left_lane_boundary_id_size() == 0 )
-	{
-		left_lb_id = -1;  
-	}
-	else
-	{
-		osi3::Identifier left_lane = mobj_osi_internal.ln[idx_central]->mutable_classification()->left_lane_boundary_id(0);
-		left_lb_id = (int)left_lane.value(); 
-	}
-
-	if (mobj_osi_internal.ln[idx_central]->mutable_classification()->right_lane_boundary_id_size() == 0 )
-	{
-		right_lb_id = -1; 
-	}
-	else
-	{
-		osi3::Identifier right_lane = mobj_osi_internal.ln[idx_central]->mutable_classification()->right_lane_boundary_id(0);
-		right_lb_id = (int)right_lane.value(); 
-	}
-
-	// find first left lane
-	if (mobj_osi_internal.ln[idx_central]->mutable_classification()->left_adjacent_lane_id_size() == 0 )
-	{ 
-		far_left_lb_id = -1; 
-	}
-	else
-	{
-
-		osi3::Identifier Left_lane_id = mobj_osi_internal.ln[idx_central]->mutable_classification()->left_adjacent_lane_id(0);
-		int left_lane_id = (int)Left_lane_id.value(); 	
-		idx_left = GetLaneIdxfromIdOSI(left_lane_id); 
-		if (IsCentralOSILane(idx_left))
-		{
-			// if it is central lane -> we look for its left one
-			if (mobj_osi_internal.ln[idx_left]->mutable_classification()->left_adjacent_lane_id_size() == 0 )
-			{
-				far_right_lb_id = -1; 
-			} 
-			else
-			{
-				Left_lane_id = mobj_osi_internal.ln[idx_left]->mutable_classification()->left_adjacent_lane_id(0);
-				left_lane_id = (int)Left_lane_id.value(); 	
-				idx_left = GetLaneIdxfromIdOSI(left_lane_id);
-			} 
-		}
-		// save left boundary of left lane as far left lane boundary of central lane
-		if (mobj_osi_internal.ln[idx_left]->mutable_classification()->left_lane_boundary_id_size() == 0 )
-		{
-			far_right_lb_id = -1; 
-		}
-		else
-		{
-			osi3::Identifier Far_left_lb_id = mobj_osi_internal.ln[idx_left]->mutable_classification()->left_lane_boundary_id(0);
-			far_left_lb_id = (int)Far_left_lb_id.value();
-		}
-		
-	}
-		
-
-	// now find first right lane
-	if (mobj_osi_internal.ln[idx_central]->mutable_classification()->right_adjacent_lane_id_size() == 0 )
-	{
-		far_right_lb_id = -1; 
-	}
-	else
-	{
-		osi3::Identifier Right_lane_id = mobj_osi_internal.ln[idx_central]->mutable_classification()->right_adjacent_lane_id(0);
-		int right_lane_id = (int)Right_lane_id.value();   
-		idx_right = GetLaneIdxfromIdOSI(right_lane_id);
-		if (IsCentralOSILane(idx_right))
-		{
-			// if it is central lane -> we look for its right one 
-			if (mobj_osi_internal.ln[idx_right]->mutable_classification()->right_adjacent_lane_id_size() == 0 )
-			{
-				far_right_lb_id = -1; 
-			}
-			else
-			{
-				Right_lane_id = mobj_osi_internal.ln[idx_right]->mutable_classification()->right_adjacent_lane_id(0);
-				right_lane_id = (int)Right_lane_id.value(); 	 
-				idx_right = GetLaneIdxfromIdOSI(right_lane_id); 
-			}
-		}
-		// save right boundary of right lane as far right lane boundary of central lane 
-		if (mobj_osi_internal.ln[idx_right]->mutable_classification()->right_lane_boundary_id_size() == 0 )
-		{
-			far_right_lb_id = -1; 
-		}
-		else
-		{
-			osi3::Identifier Far_right_lb_id = mobj_osi_internal.ln[idx_right]->mutable_classification()->right_lane_boundary_id(0);
-			far_right_lb_id = (int)Far_right_lb_id.value();
-		}
-		 
-	}
-		
-	// push all ids into output vector 
-	final_lb_ids.push_back(far_left_lb_id);
-	final_lb_ids.push_back(left_lb_id);
-	final_lb_ids.push_back(right_lb_id); 
-	final_lb_ids.push_back(far_right_lb_id);
-
-	ids = final_lb_ids; 
-
-	return;
-}
-
->>>>>>> c8622fdb
 
 void ScenarioGateway::updateObjectInfo(ObjectState* obj_state, double timestamp, double speed, double wheel_angle, double wheel_rot)
 {
