/*
 * esmini - Environment Simulator Minimalistic
 * https://github.com/esmini/esmini
 *
 * This Source Code Form is subject to the terms of the Mozilla Public
 * License, v. 2.0. If a copy of the MPL was not distributed with this
 * file, You can obtain one at https://mozilla.org/MPL/2.0/.
 *
 * Copyright (c) partners of Simulation Scenarios
 * https://sites.google.com/view/simulationscenarios
 */

#include <iostream>
#include <string>
#include <random>

#include "ScenarioEngine.hpp"
#include "RoadManager.hpp"
#include "CommonMini.hpp"
#include "Server.hpp"
#include "playerbase.hpp"
#ifdef _SCENARIO_VIEWER
	#include "viewer.hpp"
#endif

using namespace scenarioengine;

#define GHOST_HEADSTART 2.5

static int osi_counter = 0; 

void log_callback(const char *str)
{
	printf("%s\n", str);
}

std::string ScenarioPlayer::RequestControlMode2Str(RequestControlMode mode)
{
	if (mode == RequestControlMode::CONTROL_BY_OSC) return "by OSC";
	else if (mode == RequestControlMode::CONTROL_INTERNAL) return "Internal";
	else if (mode == RequestControlMode::CONTROL_EXTERNAL) return "External";
	else if (mode == RequestControlMode::CONTROL_HYBRID) return "Hybrid";
	else return "Unknown";
}

ScenarioPlayer::ScenarioPlayer(int &argc, char *argv[]) : 
	maxStepSize(0.1), minStepSize(0.01), argc_(argc), argv_(argv)
{
	quit_request = false;
	threads = false;
	headless = false;
	launch_server = false;
	fixed_timestep_ = -1.0;
	viewer_ = 0;
	osi_receiver_addr = "";
	osi_file = false; 
<<<<<<< HEAD
=======
	osi_freq_ = 1; 
>>>>>>> c8622fdb

#ifdef _SCENARIO_VIEWER
	viewerState_ = ViewerState::VIEWER_STATE_NOT_STARTED;
	trail_dt = TRAIL_DOTS_DT;
#else
	trail_dt = 0;
#endif

	if (Init() != 0)
	{
		throw std::invalid_argument("Failed to initialize scenario player");
	}
}

ScenarioPlayer::~ScenarioPlayer()
{
	if (launch_server && (scenarioEngine->entities.object_[0]->GetControl() == Object::Control::EXTERNAL ||
		scenarioEngine->entities.object_[0]->GetControl() == Object::Control::HYBRID_EXTERNAL))
	{
		StopServer();
	}

	if (!headless)
	{
#ifdef _SCENARIO_VIEWER
		if (threads)
		{
			viewer_->SetQuitRequest(true);
			thread.Wait();
		}
		else
		{
			CloseViewer();
		}
#endif
	}
	delete scenarioEngine;
	std::cout << "Reset global IDs" << std::endl; 
	g_Lane_id = 0; 
	g_Laneb_id = 0;
}

void ScenarioPlayer::Frame(double timestep_s)
{
	static bool messageShown = false;

	ScenarioFrame(timestep_s);
	
	if (!headless)
	{
#ifdef _SCENARIO_VIEWER
		if (!threads)
		{
			ViewerFrame();
		}
#endif
	}

	if (scenarioEngine->getSimulationTime() > 3600 && !messageShown)
	{
		LOG("Info: Simulation time > 1 hour. Put a stopTrigger for automatic ending");
		messageShown = true;
	}

}

void ScenarioPlayer::Frame()
{
	static __int64 time_stamp = 0;
	double dt;

	if ((dt = GetFixedTimestep()) < 0.0)
	{
		Frame(SE_getSimTimeStep(time_stamp, minStepSize, maxStepSize));
	}
	else
	{
		Frame(dt);
	}
}

void ScenarioPlayer::ScenarioFrame(double timestep_s)
{
	for (size_t i = 0; i < sensor.size(); i++)
	{
		sensor[i]->Update();
		//LOG("sensor identified %d objects", sensor[i]->nObj_);
	}
	
	mutex.Lock();
	
	scenarioEngine->step(timestep_s);

	// Update OSI info
	if (osi_file || scenarioGateway->GetSocket())
	{
<<<<<<< HEAD
		scenarioEngine->getScenarioGateway()->UpdateOSISensorView(osi_file);
=======
		osi_counter++; 
		scenarioEngine->getScenarioGateway()->UpdateOSISensorView();
		if (osi_counter % osi_freq_ == 0 )
		{
			scenarioEngine->getScenarioGateway()->WriteOSIFile();
		}		
>>>>>>> c8622fdb
	}

	//LOG("%d %d %.2f h: %.5f road_h %.5f h_relative_road %.5f",
	//    scenarioEngine->entities.object_[0]->pos_.GetTrackId(),
	//    scenarioEngine->entities.object_[0]->pos_.GetLaneId(),
	//    scenarioEngine->entities.object_[0]->pos_.GetS(),
	//    scenarioEngine->entities.object_[0]->pos_.GetH(),
	//    scenarioEngine->entities.object_[0]->pos_.GetHRoad(),
	//    scenarioEngine->entities.object_[0]->pos_.GetHRelative());

	mutex.Unlock();
	
	if (scenarioEngine->GetQuitFlag())
	{
		quit_request = true;
	}
}

#ifdef _SCENARIO_VIEWER
void ScenarioPlayer::ViewerFrame()
{
	static double last_dot_time = scenarioEngine->getSimulationTime();

	bool add_dot = false;
	if (scenarioEngine->getSimulationTime() - last_dot_time > trail_dt)
	{
		add_dot = true;
		last_dot_time = scenarioEngine->getSimulationTime();
	}

	mutex.Lock();


	// Add or remove cars (for sumo)
	
	if (scenarioEngine->entities.object_.size() > viewer_->cars_.size())
	{
		// add cars missing
		for (size_t i = 0; i < scenarioEngine->entities.object_.size(); i++)
		{
			bool toadd = true;
			for (size_t j = 0; j < viewer_->cars_.size(); j++)
			{
				if (scenarioEngine->entities.object_[i]->name_ == viewer_->cars_[j]->name_)
				{
					toadd = false;
				}
			}
			if (toadd)
			{
				// add car
				osg::Vec3 trail_color;
				trail_color.set(color_blue[0], color_blue[1], color_blue[2]);
				viewer_->AddCar(scenarioEngine->entities.object_[i]->model_filepath_, false,trail_color, false ,scenarioEngine->entities.object_[i]->name_);
			}
		}
	} 
	else if (scenarioEngine->entities.object_.size() < viewer_->cars_.size())
	{
		// remove obsolete cars
		for (size_t j = 0; j < viewer_->cars_.size(); j++)
		{
			bool toremove = true;
			for (size_t i = 0; i < scenarioEngine->entities.object_.size(); i++)
			{
				if (scenarioEngine->entities.object_[i]->name_ == viewer_->cars_[j]->name_)
				{
					toremove = false;
				}
				
			}
			if (toremove)
			{
				// remove car
				viewer_->RemoveCar(viewer_->cars_[j]->name_);
			}
		}
	}
	// Visualize cars
	for (size_t i = 0; i < scenarioEngine->entities.object_.size(); i++)
	{
		viewer::CarModel *car = viewer_->cars_[i];
		Object *obj = scenarioEngine->entities.object_[i];
		roadmanager::Position pos = obj->pos_;

		car->SetPosition(pos.GetX(), pos.GetY(), pos.GetZ());
		car->SetRotation(pos.GetH(), pos.GetP(), pos.GetR());
		car->UpdateWheels(obj->wheel_angle_, obj->wheel_rot_);

		if (obj->GetControl() == Object::Control::EXTERNAL ||
			obj->GetControl() == Object::Control::HYBRID_EXTERNAL)
		{

			if (obj->GetControl() == Object::Control::HYBRID_EXTERNAL)
			{
				viewer_->SensorSetPivotPos(car->speed_sensor_, obj->pos_.GetX(), obj->pos_.GetY(), obj->pos_.GetZ());
				viewer_->UpdateSensor(car->speed_sensor_);
				viewer_->SensorSetPivotPos(car->steering_sensor_, obj->pos_.GetX(), obj->pos_.GetY(), obj->pos_.GetZ());
				viewer_->UpdateSensor(car->steering_sensor_);

				double closest_pos[3];
				if (obj->ghost_->trail_.FindClosestPoint(pos.GetX(), pos.GetY(), closest_pos[0], closest_pos[1],
					obj->trail_follow_s_, obj->trail_follow_index_, obj->trail_follow_index_) == 0)
				{
					closest_pos[2] = obj->pos_.GetZ();
				}
				else
				{
					// Failed find point along trail, copy entity position
					closest_pos[0] = obj->pos_.GetX();
					closest_pos[1] = obj->pos_.GetY();
					closest_pos[2] = obj->pos_.GetZ();
				}
				viewer_->SensorSetPivotPos(car->trail_sensor_, closest_pos[0], closest_pos[1], closest_pos[2]);
				viewer_->SensorSetTargetPos(car->trail_sensor_, pos.GetX(), pos.GetY(), pos.GetZ());
				viewer_->UpdateSensor(car->trail_sensor_);
			}
			else if (odr_manager->GetNumOfRoads() > 0 && obj->GetControl() == Object::Control::EXTERNAL)
			{
				viewer_->UpdateRoadSensors(car->road_sensor_, car->lane_sensor_, &pos);
			}
		}

		if (add_dot)
		{
			car->trail_->AddDot(scenarioEngine->getSimulationTime(), pos.GetX(), pos.GetY(), pos.GetZ(), pos.GetH());
		}
	}

	for (size_t i = 0; i < sensorFrustum.size(); i++)
	{
		sensorFrustum[i]->Update();
	}

	// Update info text 
	static char str_buf[128];
	snprintf(str_buf, sizeof(str_buf), "%.2fs %.2fkm/h", scenarioEngine->getSimulationTime(), 
		3.6 * scenarioEngine->entities.object_[viewer_->currentCarInFocus_]->speed_);
	viewer_->SetInfoText(str_buf);

	mutex.Unlock();

	viewer_->osgViewer_->frame();

	if (viewer_->osgViewer_->done())
	{
		LOG("Quit requested from viewer - probably ESC button pressed");
		viewerState_ = ViewerState::VIEWER_STATE_DONE;
		quit_request = true;
	}

}

void ScenarioPlayer::CloseViewer()
{
	delete viewer_;
	viewerState_ = ScenarioPlayer::ViewerState::VIEWER_STATE_DONE;
}

int ScenarioPlayer::InitViewer()
{
	std::string arg_str;

	// Create viewer
	osg::ArgumentParser arguments(&argc_, argv_);
	viewer_ = new viewer::Viewer(
		roadmanager::Position::GetOpenDrive(),
		scenarioEngine->getSceneGraphFilename().c_str(),
		scenarioEngine->getScenarioFilename().c_str(),
		arguments, &opt);

	if (opt.GetOptionArg("info_text") == "off")
	{
		viewer_->ShowInfoText(false);
	}

	if (opt.GetOptionArg("trails") == "off")
	{
		viewer_->ShowTrail(false);
	}

	if (opt.GetOptionArg("road_features") == "off")
	{
		viewer_->ShowRoadFeatures(false);
	}

	if (opt.GetOptionArg("osi_features") == "on")
	{
		viewer_->ShowOSIFeatures(true);
	}

	if (opt.GetOptionArg("sensors") == "on")
	{
		viewer_->ShowObjectSensors(true);
	}

	if ((arg_str = opt.GetOptionArg("camera_mode")) != "")
	{
		if (arg_str == "orbit")
		{
			viewer_->SetCameraMode(osgGA::RubberbandManipulator::RB_MODE_ORBIT);
		}
		else if (arg_str == "fixed")
		{
			viewer_->SetCameraMode(osgGA::RubberbandManipulator::RB_MODE_FIXED);
		}
		else if (arg_str == "flex")
		{
			viewer_->SetCameraMode(osgGA::RubberbandManipulator::RB_MODE_RUBBER_BAND);
		}
		else if (arg_str == "flex-orbit")
		{
			viewer_->SetCameraMode(osgGA::RubberbandManipulator::RB_MODE_RUBBER_BAND_ORBIT);
		}
		else if (arg_str == "top")
		{
			viewer_->SetCameraMode(osgGA::RubberbandManipulator::RB_MODE_TOP);
		}
		else
		{
			LOG("Unsupported camera mode: %s - using default (orbit)", arg_str.c_str());
		}
	}

	//  Create cars for visualization
	for (size_t i = 0; i < scenarioEngine->entities.object_.size(); i++)
	{
		//  Create vehicles for visualization
		osg::Vec3 trail_color;
		Object* obj = scenarioEngine->entities.object_[i];

		if (obj->control_ == Object::Control::HYBRID_GHOST)
		{
			trail_color.set(color_gray[0], color_gray[1], color_gray[2]);
		}
		else if (obj->control_ == Object::Control::HYBRID_EXTERNAL || obj->control_ == Object::Control::EXTERNAL)
		{
			trail_color.set(color_yellow[0], color_yellow[1], color_yellow[2]);
		}
		else
		{
			trail_color.set(color_red[0], color_red[1], color_red[2]);
		}

		bool transparent = obj->control_ == Object::Control::HYBRID_GHOST ? true : false;
		bool road_sensor = obj->control_ == Object::Control::HYBRID_GHOST || obj->control_ == Object::Control::EXTERNAL ? true : false;
		if (viewer_->AddCar(obj->model_filepath_, transparent, trail_color, road_sensor,obj->name_) == 0)
		{
			delete viewer_;
			viewer_ = 0;
			return -1;
		}

		if (obj->GetControl() == Object::Control::HYBRID_EXTERNAL)
		{
			viewer_->cars_.back()->steering_sensor_ = viewer_->CreateSensor(color_green, true, true, 0.4, 3);
			if (odr_manager->GetNumOfRoads() > 0)
			{
				viewer_->cars_.back()->speed_sensor_ = viewer_->CreateSensor(color_gray, true, true, 0.4, 1);
				viewer_->cars_.back()->trail_sensor_ = viewer_->CreateSensor(color_red, true, false, 0.4, 3);
			}
		}
	}

	// Trig first viewer frame, it typically takes extra long due to initial loading of gfx content
	ViewerFrame();

	viewerState_ = ViewerState::VIEWER_STATE_STARTED;

	return 0;
}

void viewer_thread(void *args)
{
	ScenarioPlayer *player = (ScenarioPlayer*)args;
	__int64 time_stamp = 0;

	if (player->InitViewer() != 0)
	{
		LOG("Failed to initialize the Viewer!");
		return;
	}

	while (!player->viewer_->GetQuitRequest() && !player->viewer_->osgViewer_->done())
	{
		player->ViewerFrame();
	}

	player->CloseViewer();
}

#endif

void ScenarioPlayer::AddObjectSensor(int object_index, double x, double y, double z, double h, double near, double far, double fovH, int maxObj)
{
	sensor.push_back(new ObjectSensor(&scenarioEngine->entities, scenarioEngine->entities.object_[object_index], x, y, z, h, near, far, fovH, maxObj));
 	if (!headless)
	{
#ifdef _SCENARIO_VIEWER
		mutex.Lock();
		sensorFrustum.push_back(new viewer::SensorViewFrustum(sensor.back(), viewer_->cars_[object_index]->txNode_));
		mutex.Unlock();
#endif
	}
}

void ScenarioPlayer::ShowObjectSensors(bool mode)
{
	// Switch on sensor visualization as defult when sensors are added
	if (viewer_)
	{
		mutex.Lock();
		viewer_->ShowObjectSensors(mode);
		mutex.Unlock();
	}
}

int ScenarioPlayer::Init()
{
	std::string arg_str;

	// Use logger callback
	Logger::Inst().SetCallback(log_callback);

	// use an ArgumentParser object to manage the program arguments.
	opt.AddOption("osc", "OpenSCENARIO filename", "filename");
	opt.AddOption("control", "Ego control (\"osc\", \"internal\", \"external\", \"hybrid\"", "mode");
	opt.AddOption("record", "Record position data into a file for later replay", "filename");
	opt.AddOption("info_text", "Show info text HUD (\"on\" (default), \"off\") (toggle during simulation by press 'i') ", "mode");
	opt.AddOption("trails", "Show trails (\"on\" (default), \"off\") (toggle during simulation by press 'j') ", "mode");
	opt.AddOption("road_features", "Show road features (\"on\" (default), \"off\") (toggle during simulation by press 'o') ", "mode");
	opt.AddOption("osi_features", "Show OSI road features (\"on\", \"off\" (default)) (toggle during simulation by press 'u') ", "mode");
	opt.AddOption("sensors", "Show sensor frustums (\"on\", \"off\" (default)) (toggle during simulation by press 'r') ", "mode");
	opt.AddOption("camera_mode", "Initial camera mode (\"orbit\" (default), \"fixed\", \"flex\", \"flex-orbit\", \"top\") (toggle during simulation by press 'k') ", "mode");
	opt.AddOption("aa_mode", "Anti-alias mode=number of multisamples (subsamples, 0=off, 4=default)", "mode");
	opt.AddOption("threads", "Run viewer in a separate thread, parallel to scenario engine");
	opt.AddOption("headless", "Run without viewer");
	opt.AddOption("server", "Launch server to receive state of external Ego simulator");
	opt.AddOption("fixed_timestep", "Run simulation decoupled from realtime, with specified timesteps", "timestep");
	opt.AddOption("osi_receiver_ip", "IP address where to send OSI UDP packages", "IP address");
	opt.AddOption("ghost_headstart", "Launch Ego ghost at specified headstart time", "time");
	opt.AddOption("osi_file", "save osi messages in file (\"on\", \"off\" (default))", "mode");
<<<<<<< HEAD
=======
	opt.AddOption("osi_freq", "relative frequence for writing the .osi file e.g. --osi_freq=2 -> we write every two simulation steps", "frequence");
>>>>>>> c8622fdb
		
	if (argc_ < 3)
	{
		opt.PrintUsage();
		return -1;
	}

	opt.ParseArgs(&argc_, argv_);

	RequestControlMode control = RequestControlMode::CONTROL_BY_OSC;
	if ((arg_str = opt.GetOptionArg("control")) != "")
	{
		if (arg_str == "osc" || arg_str == "") control = RequestControlMode::CONTROL_BY_OSC;
		else if (arg_str == "internal") control = RequestControlMode::CONTROL_INTERNAL;
		else if (arg_str == "external") control = RequestControlMode::CONTROL_EXTERNAL;
		else if (arg_str == "hybrid") control = RequestControlMode::CONTROL_HYBRID;
		else LOG("Unrecognized external control mode: %s - defaulting to ", arg_str.c_str());
	}

	if (opt.GetOptionSet("threads"))
	{
#ifdef __APPLE__
		LOG("Separate viewer thread requested. Unfortunately only supported on Windows and Linux.");
		LOG("See https://www.mail-archive.com/osg-users@lists.openscenegraph.org/msg72698.html for an explanation.");
		return -1;
#else
		threads = true;
		LOG("Run viewer in separate thread");
#endif
	}

	if (opt.GetOptionSet("headless"))
	{
		headless = true;
		LOG("Run without viewer");
	}

	if (opt.GetOptionSet("server"))
	{
		launch_server = true;
		LOG("Launch server to receive state of external Ego simulator");
	}

	if ((arg_str = opt.GetOptionArg("fixed_timestep")) != "")
	{
		SetFixedTimestep(atof(arg_str.c_str()));
		LOG("Run simulation decoupled from realtime, with fixed timestep: %.2f", GetFixedTimestep());
	}
	
	double ghost_headstart = GHOST_HEADSTART;
	if ((arg_str = opt.GetOptionArg("ghost_headstart")) != "")
	{
		ghost_headstart = atof(arg_str.c_str());
		LOG("Any ghosts will be launched with headstart %.2f seconds", ghost_headstart);
	}
	else
	{
		LOG("Any ghosts will be launched with headstart %.2f seconds (default)", ghost_headstart);
	}

	if (opt.GetOptionArg("osi_file") ==  "on")
	{
		osi_file = true;
	}
<<<<<<< HEAD
=======
	if ((arg_str = opt.GetOptionArg("osi_freq")) != "")
	{
		if (osi_file == false)
		{
			LOG("Specify osi frequence without --osi_file on is not possible"); 
			return -1; 
		}
		osi_freq_ = atoi(arg_str.c_str());
		LOG("Run simulation decoupled from realtime, with fixed timestep: %.2f", GetFixedTimestep());
	}
>>>>>>> c8622fdb

	// Create scenario engine
	try
	{
		if ((arg_str = opt.GetOptionArg("osc")) == "")
		{
			LOG("Missing OpenSCENARIO filename argument");
			opt.PrintUsage();
			return -1;
		}
		scenarioEngine = new ScenarioEngine(arg_str, ghost_headstart, (ScenarioEngine::RequestControlMode)control);
	}
	catch (std::logic_error &e)
	{
		printf("%s\n", e.what());
		return -1;
	}

	// Fetch scenario gateway and OpenDRIVE manager objects
	scenarioGateway = scenarioEngine->getScenarioGateway();
	odr_manager = scenarioEngine->getRoadManager();

	if (opt.GetOptionSet("osi_receiver_ip"))
	{
		scenarioGateway->OpenSocket(opt.GetOptionArg("osi_receiver_ip"));
	}


	// Create a data file for later replay?
	if ((arg_str = opt.GetOptionArg("record")) != "")
	{
		LOG("Recording data to file %s", arg_str.c_str());
		scenarioGateway->RecordToFile(arg_str, scenarioEngine->getOdrFilename(), scenarioEngine->getSceneGraphFilename());
	}

	// Step scenario engine - zero time - just to reach and report init state of all vehicles
	scenarioEngine->step(0.0, true);

	// Update OSI info
	if (osi_file || scenarioGateway->GetSocket())
	{
<<<<<<< HEAD
		scenarioEngine->getScenarioGateway()->UpdateOSISensorView(osi_file);
=======
		scenarioEngine->getScenarioGateway()->UpdateOSISensorView();
		scenarioEngine->getScenarioGateway()->OpenOSIFile();
		scenarioEngine->getScenarioGateway()->WriteOSIFile();
>>>>>>> c8622fdb
	}

	if (!headless)
	{

#ifdef _SCENARIO_VIEWER

		if (threads)
		{
			// Launch Viewer in a separate thread
			thread.Start(viewer_thread, (void*)this);

			// Wait for viewer to initialize
			for (int i = 0; i < 60 && viewerState_ == VIEWER_STATE_NOT_STARTED; i++)
			{
				SE_sleep(100);
			}

			if (viewerState_ == ViewerState::VIEWER_STATE_NOT_STARTED)
			{
				LOG("Viewer still not ready. Start scenario anyway. Viewer will launch when ready.");
			}
			else if (viewerState_ == ViewerState::VIEWER_STATE_DONE)
			{
				LOG("Viewer already signaled done - something went wrong");
				return -1;
			}
		}
		else
		{
			InitViewer();
		}

#endif
	}

	if (argc_ > 1)
	{
		opt.PrintArgs(argc_, argv_, "Unrecognized arguments:");
		opt.PrintUsage();
	}

	if (launch_server && (scenarioEngine->entities.object_[0]->GetControl() == Object::Control::EXTERNAL ||
		scenarioEngine->entities.object_[0]->GetControl() == Object::Control::HYBRID_EXTERNAL))
	{
		// Launch UDP server to receive external Ego state
		StartServer(scenarioEngine);
	}

	return 0;
}<|MERGE_RESOLUTION|>--- conflicted
+++ resolved
@@ -54,10 +54,7 @@
 	viewer_ = 0;
 	osi_receiver_addr = "";
 	osi_file = false; 
-<<<<<<< HEAD
-=======
 	osi_freq_ = 1; 
->>>>>>> c8622fdb
 
 #ifdef _SCENARIO_VIEWER
 	viewerState_ = ViewerState::VIEWER_STATE_NOT_STARTED;
@@ -154,16 +151,12 @@
 	// Update OSI info
 	if (osi_file || scenarioGateway->GetSocket())
 	{
-<<<<<<< HEAD
-		scenarioEngine->getScenarioGateway()->UpdateOSISensorView(osi_file);
-=======
 		osi_counter++; 
 		scenarioEngine->getScenarioGateway()->UpdateOSISensorView();
 		if (osi_counter % osi_freq_ == 0 )
 		{
 			scenarioEngine->getScenarioGateway()->WriteOSIFile();
 		}		
->>>>>>> c8622fdb
 	}
 
 	//LOG("%d %d %.2f h: %.5f road_h %.5f h_relative_road %.5f",
@@ -506,10 +499,7 @@
 	opt.AddOption("osi_receiver_ip", "IP address where to send OSI UDP packages", "IP address");
 	opt.AddOption("ghost_headstart", "Launch Ego ghost at specified headstart time", "time");
 	opt.AddOption("osi_file", "save osi messages in file (\"on\", \"off\" (default))", "mode");
-<<<<<<< HEAD
-=======
 	opt.AddOption("osi_freq", "relative frequence for writing the .osi file e.g. --osi_freq=2 -> we write every two simulation steps", "frequence");
->>>>>>> c8622fdb
 		
 	if (argc_ < 3)
 	{
@@ -574,8 +564,7 @@
 	{
 		osi_file = true;
 	}
-<<<<<<< HEAD
-=======
+
 	if ((arg_str = opt.GetOptionArg("osi_freq")) != "")
 	{
 		if (osi_file == false)
@@ -586,7 +575,6 @@
 		osi_freq_ = atoi(arg_str.c_str());
 		LOG("Run simulation decoupled from realtime, with fixed timestep: %.2f", GetFixedTimestep());
 	}
->>>>>>> c8622fdb
 
 	// Create scenario engine
 	try
@@ -628,13 +616,9 @@
 	// Update OSI info
 	if (osi_file || scenarioGateway->GetSocket())
 	{
-<<<<<<< HEAD
-		scenarioEngine->getScenarioGateway()->UpdateOSISensorView(osi_file);
-=======
 		scenarioEngine->getScenarioGateway()->UpdateOSISensorView();
 		scenarioEngine->getScenarioGateway()->OpenOSIFile();
 		scenarioEngine->getScenarioGateway()->WriteOSIFile();
->>>>>>> c8622fdb
 	}
 
 	if (!headless)
