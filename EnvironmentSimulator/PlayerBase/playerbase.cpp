/*
 * esmini - Environment Simulator Minimalistic
 * https://github.com/esmini/esmini
 *
 * This Source Code Form is subject to the terms of the Mozilla Public
 * License, v. 2.0. If a copy of the MPL was not distributed with this
 * file, You can obtain one at https://mozilla.org/MPL/2.0/.
 *
 * Copyright (c) partners of Simulation Scenarios
 * https://sites.google.com/view/simulationscenarios
 */

#include <iostream>
#include <string>
#include <random>

#include "ScenarioEngine.hpp"
#include "RoadManager.hpp"
#include "CommonMini.hpp"
#include "Server.hpp"
#include "playerbase.hpp"
#ifdef _SCENARIO_VIEWER
	#include "viewer.hpp"
#endif

using namespace scenarioengine;

#define GHOST_HEADSTART 2.5

static int osi_counter = 0; 

void log_callback(const char *str)
{
	printf("%s\n", str);
}

std::string ScenarioPlayer::RequestControlMode2Str(RequestControlMode mode)
{
	if (mode == RequestControlMode::CONTROL_BY_OSC) return "by OSC";
	else if (mode == RequestControlMode::CONTROL_INTERNAL) return "Internal";
	else if (mode == RequestControlMode::CONTROL_EXTERNAL) return "External";
	else if (mode == RequestControlMode::CONTROL_HYBRID) return "Hybrid";
	else return "Unknown";
}

ScenarioPlayer::ScenarioPlayer(int &argc, char *argv[]) : 
	maxStepSize(0.1), minStepSize(0.01), argc_(argc), argv_(argv)
{
	quit_request = false;
	threads = false;
	headless = false;
	launch_server = false;
	fixed_timestep_ = -1.0;
	viewer_ = 0;
	osi_receiver_addr = "";
	osi_file = false; 
	osi_freq_ = 1; 

#ifdef _SCENARIO_VIEWER
	viewerState_ = ViewerState::VIEWER_STATE_NOT_STARTED;
	trail_dt = TRAIL_DOTS_DT;
#else
	trail_dt = 0;
#endif

	if (Init() != 0)
	{
		throw std::invalid_argument("Failed to initialize scenario player");
	}
}

ScenarioPlayer::~ScenarioPlayer()
{
	if (launch_server && (scenarioEngine->entities.object_[0]->GetControl() == Object::Control::EXTERNAL ||
		scenarioEngine->entities.object_[0]->GetControl() == Object::Control::HYBRID_EXTERNAL))
	{
		StopServer();
	}

	if (!headless)
	{
#ifdef _SCENARIO_VIEWER
		if (threads)
		{
			viewer_->SetQuitRequest(true);
			thread.Wait();
		}
		else
		{
			CloseViewer();
		}
#endif
	}
	delete scenarioEngine;
	std::cout << "Reset global IDs" << std::endl; 
	g_Lane_id = 0; 
	g_Laneb_id = 0;
}

void ScenarioPlayer::Frame(double timestep_s)
{
	static bool messageShown = false;

	ScenarioFrame(timestep_s);
	
	if (!headless)
	{
#ifdef _SCENARIO_VIEWER
		if (!threads)
		{
			ViewerFrame();
		}
#endif
	}

	if (scenarioEngine->getSimulationTime() > 3600 && !messageShown)
	{
		LOG("Info: Simulation time > 1 hour. Put a stopTrigger for automatic ending");
		messageShown = true;
	}

}

void ScenarioPlayer::Frame()
{
	static __int64 time_stamp = 0;
	double dt;

	if ((dt = GetFixedTimestep()) < 0.0)
	{
		Frame(SE_getSimTimeStep(time_stamp, minStepSize, maxStepSize));
	}
	else
	{
		Frame(dt);
	}
}

void ScenarioPlayer::ScenarioFrame(double timestep_s)
{
	for (size_t i = 0; i < sensor.size(); i++)
	{
		sensor[i]->Update();
		//LOG("sensor identified %d objects", sensor[i]->nObj_);
	}
	
	mutex.Lock();
	
	scenarioEngine->step(timestep_s);

	// Update OSI info
	if (osi_file || scenarioGateway->GetSocket())
	{
		osi_counter++; 
		scenarioEngine->getScenarioGateway()->UpdateOSISensorView();
		if (osi_counter % osi_freq_ == 0 )
		{
			scenarioEngine->getScenarioGateway()->WriteOSIFile();
		}		
	}

	//LOG("%d %d %.2f h: %.5f road_h %.5f h_relative_road %.5f",
	//    scenarioEngine->entities.object_[0]->pos_.GetTrackId(),
	//    scenarioEngine->entities.object_[0]->pos_.GetLaneId(),
	//    scenarioEngine->entities.object_[0]->pos_.GetS(),
	//    scenarioEngine->entities.object_[0]->pos_.GetH(),
	//    scenarioEngine->entities.object_[0]->pos_.GetHRoad(),
	//    scenarioEngine->entities.object_[0]->pos_.GetHRelative());

	mutex.Unlock();
	
	if (scenarioEngine->GetQuitFlag())
	{
		quit_request = true;
	}
}

#ifdef _SCENARIO_VIEWER
void ScenarioPlayer::ViewerFrame()
{
	static double last_dot_time = scenarioEngine->getSimulationTime();

	bool add_dot = false;
	if (scenarioEngine->getSimulationTime() - last_dot_time > trail_dt)
	{
		add_dot = true;
		last_dot_time = scenarioEngine->getSimulationTime();
	}

	mutex.Lock();


	// Add or remove cars (for sumo)
	
	if (scenarioEngine->entities.object_.size() > viewer_->cars_.size())
	{
		// add cars missing
		for (size_t i = 0; i < scenarioEngine->entities.object_.size(); i++)
		{
			bool toadd = true;
			for (size_t j = 0; j < viewer_->cars_.size(); j++)
			{
				if (scenarioEngine->entities.object_[i]->name_ == viewer_->cars_[j]->name_)
				{
					toadd = false;
				}
			}
			if (toadd)
			{
				// add car
				osg::Vec3 trail_color;
				trail_color.set(color_blue[0], color_blue[1], color_blue[2]);
				viewer_->AddCar(scenarioEngine->entities.object_[i]->model_filepath_, false,trail_color, false ,scenarioEngine->entities.object_[i]->name_);
			}
		}
	} 
	else if (scenarioEngine->entities.object_.size() < viewer_->cars_.size())
	{
		// remove obsolete cars
		for (size_t j = 0; j < viewer_->cars_.size(); j++)
		{
			bool toremove = true;
			for (size_t i = 0; i < scenarioEngine->entities.object_.size(); i++)
			{
				if (scenarioEngine->entities.object_[i]->name_ == viewer_->cars_[j]->name_)
				{
					toremove = false;
				}
				
			}
			if (toremove)
			{
				// remove car
				viewer_->RemoveCar(viewer_->cars_[j]->name_);
			}
		}
	}
	// Visualize cars
	for (size_t i = 0; i < scenarioEngine->entities.object_.size(); i++)
	{
		viewer::CarModel *car = viewer_->cars_[i];
		Object *obj = scenarioEngine->entities.object_[i];
		roadmanager::Position pos = obj->pos_;

		car->SetPosition(pos.GetX(), pos.GetY(), pos.GetZ());
		car->SetRotation(pos.GetH(), pos.GetP(), pos.GetR());
		car->UpdateWheels(obj->wheel_angle_, obj->wheel_rot_);

		if (obj->GetControl() == Object::Control::EXTERNAL ||
			obj->GetControl() == Object::Control::HYBRID_EXTERNAL)
		{

			if (obj->GetControl() == Object::Control::HYBRID_EXTERNAL)
			{
				viewer_->SensorSetPivotPos(car->speed_sensor_, obj->pos_.GetX(), obj->pos_.GetY(), obj->pos_.GetZ());
				viewer_->UpdateSensor(car->speed_sensor_);
				viewer_->SensorSetPivotPos(car->steering_sensor_, obj->pos_.GetX(), obj->pos_.GetY(), obj->pos_.GetZ());
				viewer_->UpdateSensor(car->steering_sensor_);

				double closest_pos[3];
				if (obj->ghost_->trail_.FindClosestPoint(pos.GetX(), pos.GetY(), closest_pos[0], closest_pos[1],
					obj->trail_follow_s_, obj->trail_follow_index_, obj->trail_follow_index_) == 0)
				{
					closest_pos[2] = obj->pos_.GetZ();
				}
				else
				{
					// Failed find point along trail, copy entity position
					closest_pos[0] = obj->pos_.GetX();
					closest_pos[1] = obj->pos_.GetY();
					closest_pos[2] = obj->pos_.GetZ();
				}
				viewer_->SensorSetPivotPos(car->trail_sensor_, closest_pos[0], closest_pos[1], closest_pos[2]);
				viewer_->SensorSetTargetPos(car->trail_sensor_, pos.GetX(), pos.GetY(), pos.GetZ());
				viewer_->UpdateSensor(car->trail_sensor_);
			}
			else if (odr_manager->GetNumOfRoads() > 0 && obj->GetControl() == Object::Control::EXTERNAL)
			{
				viewer_->UpdateRoadSensors(car->road_sensor_, car->lane_sensor_, &pos);
			}
		}

		if (add_dot)
		{
			car->trail_->AddDot(scenarioEngine->getSimulationTime(), pos.GetX(), pos.GetY(), pos.GetZ(), pos.GetH());
		}
	}

	for (size_t i = 0; i < sensorFrustum.size(); i++)
	{
		sensorFrustum[i]->Update();
	}

	// Update info text 
	static char str_buf[128];
	snprintf(str_buf, sizeof(str_buf), "%.2fs %.2fkm/h", scenarioEngine->getSimulationTime(), 
		3.6 * scenarioEngine->entities.object_[viewer_->currentCarInFocus_]->speed_);
	viewer_->SetInfoText(str_buf);

	mutex.Unlock();

	viewer_->osgViewer_->frame();

	if (viewer_->osgViewer_->done())
	{
		LOG("Quit requested from viewer - probably ESC button pressed");
		viewerState_ = ViewerState::VIEWER_STATE_DONE;
		quit_request = true;
	}

}

void ScenarioPlayer::CloseViewer()
{
	delete viewer_;
	viewerState_ = ScenarioPlayer::ViewerState::VIEWER_STATE_DONE;
}

int ScenarioPlayer::InitViewer()
{
	std::string arg_str;

	// Create viewer
	osg::ArgumentParser arguments(&argc_, argv_);
	viewer_ = new viewer::Viewer(
		roadmanager::Position::GetOpenDrive(),
		scenarioEngine->getSceneGraphFilename().c_str(),
		scenarioEngine->getScenarioFilename().c_str(),
		arguments, &opt);

	if (opt.GetOptionArg("info_text") == "off")
	{
		viewer_->ShowInfoText(false);
	}

	if (opt.GetOptionArg("trails") == "off")
	{
		viewer_->ShowTrail(false);
	}

	if (opt.GetOptionArg("road_features") == "off")
	{
		viewer_->ShowRoadFeatures(false);
	}

	if (opt.GetOptionArg("osi_features") == "on")
	{
		viewer_->ShowOSIFeatures(true);
	}

	if (opt.GetOptionArg("sensors") == "on")
	{
		viewer_->ShowObjectSensors(true);
	}

	if ((arg_str = opt.GetOptionArg("camera_mode")) != "")
	{
		if (arg_str == "orbit")
		{
			viewer_->SetCameraMode(osgGA::RubberbandManipulator::RB_MODE_ORBIT);
		}
		else if (arg_str == "fixed")
		{
			viewer_->SetCameraMode(osgGA::RubberbandManipulator::RB_MODE_FIXED);
		}
		else if (arg_str == "flex")
		{
			viewer_->SetCameraMode(osgGA::RubberbandManipulator::RB_MODE_RUBBER_BAND);
		}
		else if (arg_str == "flex-orbit")
		{
			viewer_->SetCameraMode(osgGA::RubberbandManipulator::RB_MODE_RUBBER_BAND_ORBIT);
		}
		else if (arg_str == "top")
		{
			viewer_->SetCameraMode(osgGA::RubberbandManipulator::RB_MODE_TOP);
		}
		else
		{
			LOG("Unsupported camera mode: %s - using default (orbit)", arg_str.c_str());
		}
	}

	//  Create cars for visualization
	for (size_t i = 0; i < scenarioEngine->entities.object_.size(); i++)
	{
		//  Create vehicles for visualization
		osg::Vec3 trail_color;
		Object* obj = scenarioEngine->entities.object_[i];

		if (obj->control_ == Object::Control::HYBRID_GHOST)
		{
			trail_color.set(color_gray[0], color_gray[1], color_gray[2]);
		}
		else if (obj->control_ == Object::Control::HYBRID_EXTERNAL || obj->control_ == Object::Control::EXTERNAL)
		{
			trail_color.set(color_yellow[0], color_yellow[1], color_yellow[2]);
		}
		else
		{
			trail_color.set(color_red[0], color_red[1], color_red[2]);
		}

		bool transparent = obj->control_ == Object::Control::HYBRID_GHOST ? true : false;
		bool road_sensor = obj->control_ == Object::Control::HYBRID_GHOST || obj->control_ == Object::Control::EXTERNAL ? true : false;
		if (viewer_->AddCar(obj->model_filepath_, transparent, trail_color, road_sensor,obj->name_) == 0)
		{
			delete viewer_;
			viewer_ = 0;
			return -1;
		}

		if (obj->GetControl() == Object::Control::HYBRID_EXTERNAL)
		{
			viewer_->cars_.back()->steering_sensor_ = viewer_->CreateSensor(color_green, true, true, 0.4, 3);
			if (odr_manager->GetNumOfRoads() > 0)
			{
				viewer_->cars_.back()->speed_sensor_ = viewer_->CreateSensor(color_gray, true, true, 0.4, 1);
				viewer_->cars_.back()->trail_sensor_ = viewer_->CreateSensor(color_red, true, false, 0.4, 3);
			}
		}
	}

	// Trig first viewer frame, it typically takes extra long due to initial loading of gfx content
	ViewerFrame();

	viewerState_ = ViewerState::VIEWER_STATE_STARTED;

	return 0;
}

void viewer_thread(void *args)
{
	ScenarioPlayer *player = (ScenarioPlayer*)args;
	__int64 time_stamp = 0;

	if (player->InitViewer() != 0)
	{
		LOG("Failed to initialize the Viewer!");
		return;
	}

	while (!player->viewer_->GetQuitRequest() && !player->viewer_->osgViewer_->done())
	{
		player->ViewerFrame();
	}

	player->CloseViewer();
}

#endif

void ScenarioPlayer::AddObjectSensor(int object_index, double x, double y, double z, double h, double near, double far, double fovH, int maxObj)
{
	sensor.push_back(new ObjectSensor(&scenarioEngine->entities, scenarioEngine->entities.object_[object_index], x, y, z, h, near, far, fovH, maxObj));
 	if (!headless)
	{
#ifdef _SCENARIO_VIEWER
		mutex.Lock();
		sensorFrustum.push_back(new viewer::SensorViewFrustum(sensor.back(), viewer_->cars_[object_index]->txNode_));
		mutex.Unlock();
#endif
	}
}

void ScenarioPlayer::ShowObjectSensors(bool mode)
{
	// Switch on sensor visualization as defult when sensors are added
	if (viewer_)
	{
		mutex.Lock();
		viewer_->ShowObjectSensors(mode);
		mutex.Unlock();
	}
}

int ScenarioPlayer::Init()
{
	std::string arg_str;

	// Use logger callback
	Logger::Inst().SetCallback(log_callback);

	// use an ArgumentParser object to manage the program arguments.
	opt.AddOption("osc", "OpenSCENARIO filename", "filename");
	opt.AddOption("control", "Ego control (\"osc\", \"internal\", \"external\", \"hybrid\"", "mode");
	opt.AddOption("record", "Record position data into a file for later replay", "filename");
	opt.AddOption("info_text", "Show info text HUD (\"on\" (default), \"off\") (toggle during simulation by press 'i') ", "mode");
	opt.AddOption("trails", "Show trails (\"on\" (default), \"off\") (toggle during simulation by press 'j') ", "mode");
	opt.AddOption("road_features", "Show road features (\"on\" (default), \"off\") (toggle during simulation by press 'o') ", "mode");
	opt.AddOption("osi_features", "Show OSI road features (\"on\", \"off\" (default)) (toggle during simulation by press 'u') ", "mode");
	opt.AddOption("sensors", "Show sensor frustums (\"on\", \"off\" (default)) (toggle during simulation by press 'r') ", "mode");
	opt.AddOption("camera_mode", "Initial camera mode (\"orbit\" (default), \"fixed\", \"flex\", \"flex-orbit\", \"top\") (toggle during simulation by press 'k') ", "mode");
	opt.AddOption("aa_mode", "Anti-alias mode=number of multisamples (subsamples, 0=off, 4=default)", "mode");
	opt.AddOption("threads", "Run viewer in a separate thread, parallel to scenario engine");
	opt.AddOption("headless", "Run without viewer");
	opt.AddOption("server", "Launch server to receive state of external Ego simulator");
	opt.AddOption("fixed_timestep", "Run simulation decoupled from realtime, with specified timesteps", "timestep");
	opt.AddOption("osi_receiver_ip", "IP address where to send OSI UDP packages", "IP address");
	opt.AddOption("ghost_headstart", "Launch Ego ghost at specified headstart time", "time");
	opt.AddOption("osi_file", "save osi messages in file (\"on\", \"off\" (default))", "mode");
	opt.AddOption("osi_freq", "relative frequence for writing the .osi file e.g. --osi_freq=2 -> we write every two simulation steps", "frequence");
		
	if (argc_ < 3)
	{
		opt.PrintUsage();
		return -1;
	}

	opt.ParseArgs(&argc_, argv_);

	RequestControlMode control = RequestControlMode::CONTROL_BY_OSC;
	if ((arg_str = opt.GetOptionArg("control")) != "")
	{
		if (arg_str == "osc" || arg_str == "") control = RequestControlMode::CONTROL_BY_OSC;
		else if (arg_str == "internal") control = RequestControlMode::CONTROL_INTERNAL;
		else if (arg_str == "external") control = RequestControlMode::CONTROL_EXTERNAL;
		else if (arg_str == "hybrid") control = RequestControlMode::CONTROL_HYBRID;
		else LOG("Unrecognized external control mode: %s - defaulting to ", arg_str.c_str());
	}

	if (opt.GetOptionSet("threads"))
	{
#ifdef __APPLE__
		LOG("Separate viewer thread requested. Unfortunately only supported on Windows and Linux.");
		LOG("See https://www.mail-archive.com/osg-users@lists.openscenegraph.org/msg72698.html for an explanation.");
		return -1;
#else
		threads = true;
		LOG("Run viewer in separate thread");
#endif
	}

	if (opt.GetOptionSet("headless"))
	{
		headless = true;
		LOG("Run without viewer");
	}

	if (opt.GetOptionSet("server"))
	{
		launch_server = true;
		LOG("Launch server to receive state of external Ego simulator");
	}

	if ((arg_str = opt.GetOptionArg("fixed_timestep")) != "")
	{
		SetFixedTimestep(atof(arg_str.c_str()));
		LOG("Run simulation decoupled from realtime, with fixed timestep: %.2f", GetFixedTimestep());
	}
	
	double ghost_headstart = GHOST_HEADSTART;
	if ((arg_str = opt.GetOptionArg("ghost_headstart")) != "")
	{
		ghost_headstart = atof(arg_str.c_str());
		LOG("Any ghosts will be launched with headstart %.2f seconds", ghost_headstart);
	}
	else
	{
		LOG("Any ghosts will be launched with headstart %.2f seconds (default)", ghost_headstart);
	}

<<<<<<< HEAD
	if (opt.GetOptionArg("osi_file") ==  "on")
	{
		osi_file = true;
	}

	if ((arg_str = opt.GetOptionArg("osi_freq")) != "")
	{
		if (osi_file == false)
		{
			LOG("Specify osi frequence without --osi_file on is not possible"); 
			return -1; 
		}
		osi_freq_ = atoi(arg_str.c_str());
		LOG("Run simulation decoupled from realtime, with fixed timestep: %.2f", GetFixedTimestep());
	}

=======
>>>>>>> 3d9dd26d
	// Create scenario engine
	try
	{
		if ((arg_str = opt.GetOptionArg("osc")) == "")
		{
			LOG("Missing OpenSCENARIO filename argument");
			opt.PrintUsage();
			return -1;
		}
		scenarioEngine = new ScenarioEngine(arg_str, ghost_headstart, (ScenarioEngine::RequestControlMode)control);
	}
	catch (std::logic_error &e)
	{
		printf("%s\n", e.what());
		return -1;
	}

	// Fetch scenario gateway and OpenDRIVE manager objects
	scenarioGateway = scenarioEngine->getScenarioGateway();
	odr_manager = scenarioEngine->getRoadManager();

	if (opt.GetOptionSet("osi_receiver_ip"))
	{
		scenarioGateway->OpenSocket(opt.GetOptionArg("osi_receiver_ip"));
	}

	if (opt.GetOptionArg("osi_file") == "on")
	{
		osi_file = true;
		if (scenarioGateway->OpenOSIFile() == false)
		{
			osi_file = false;
		}
	}

	if ((arg_str = opt.GetOptionArg("osi_freq")) != "")
	{
		if (osi_file == false)
		{
			LOG("Specify osi frequence without --osi_file on is not possible");
			return -1;
		}
		osi_freq_ = atoi(arg_str.c_str());
		LOG("Run simulation decoupled from realtime, with fixed timestep: %.2f", GetFixedTimestep());
	}

	// Create a data file for later replay?
	if ((arg_str = opt.GetOptionArg("record")) != "")
	{
		LOG("Recording data to file %s", arg_str.c_str());
		scenarioGateway->RecordToFile(arg_str, scenarioEngine->getOdrFilename(), scenarioEngine->getSceneGraphFilename());
	}

	// Step scenario engine - zero time - just to reach and report init state of all vehicles
	scenarioEngine->step(0.0, true);

	// Update OSI info
	if (osi_file || scenarioGateway->GetSocket())
	{
		scenarioEngine->getScenarioGateway()->UpdateOSISensorView();
		if (osi_file)
		{
			scenarioEngine->getScenarioGateway()->WriteOSIFile();
		}
	}

	if (!headless)
	{

#ifdef _SCENARIO_VIEWER

		if (threads)
		{
			// Launch Viewer in a separate thread
			thread.Start(viewer_thread, (void*)this);

			// Wait for viewer to initialize
			for (int i = 0; i < 60 && viewerState_ == VIEWER_STATE_NOT_STARTED; i++)
			{
				SE_sleep(100);
			}

			if (viewerState_ == ViewerState::VIEWER_STATE_NOT_STARTED)
			{
				LOG("Viewer still not ready. Start scenario anyway. Viewer will launch when ready.");
			}
			else if (viewerState_ == ViewerState::VIEWER_STATE_DONE)
			{
				LOG("Viewer already signaled done - something went wrong");
				return -1;
			}
		}
		else
		{
			InitViewer();
		}

#endif
	}

	if (argc_ > 1)
	{
		opt.PrintArgs(argc_, argv_, "Unrecognized arguments:");
		opt.PrintUsage();
	}

	if (launch_server && (scenarioEngine->entities.object_[0]->GetControl() == Object::Control::EXTERNAL ||
		scenarioEngine->entities.object_[0]->GetControl() == Object::Control::HYBRID_EXTERNAL))
	{
		// Launch UDP server to receive external Ego state
		StartServer(scenarioEngine);
	}

	return 0;
}<|MERGE_RESOLUTION|>--- conflicted
+++ resolved
@@ -403,7 +403,7 @@
 
 		bool transparent = obj->control_ == Object::Control::HYBRID_GHOST ? true : false;
 		bool road_sensor = obj->control_ == Object::Control::HYBRID_GHOST || obj->control_ == Object::Control::EXTERNAL ? true : false;
-		if (viewer_->AddCar(obj->model_filepath_, transparent, trail_color, road_sensor,obj->name_) == 0)
+		if (viewer_->AddCar(obj->model_filepath_, transparent, trail_color, road_sensor, obj->name_) == 0)
 		{
 			delete viewer_;
 			viewer_ = 0;
@@ -560,25 +560,6 @@
 		LOG("Any ghosts will be launched with headstart %.2f seconds (default)", ghost_headstart);
 	}
 
-<<<<<<< HEAD
-	if (opt.GetOptionArg("osi_file") ==  "on")
-	{
-		osi_file = true;
-	}
-
-	if ((arg_str = opt.GetOptionArg("osi_freq")) != "")
-	{
-		if (osi_file == false)
-		{
-			LOG("Specify osi frequence without --osi_file on is not possible"); 
-			return -1; 
-		}
-		osi_freq_ = atoi(arg_str.c_str());
-		LOG("Run simulation decoupled from realtime, with fixed timestep: %.2f", GetFixedTimestep());
-	}
-
-=======
->>>>>>> 3d9dd26d
 	// Create scenario engine
 	try
 	{
