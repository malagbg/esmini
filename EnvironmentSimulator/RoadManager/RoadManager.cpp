/* 
 * esmini - Environment Simulator Minimalistic 
 * https://github.com/esmini/esmini
 *
 * This Source Code Form is subject to the terms of the Mozilla Public
 * License, v. 2.0. If a copy of the MPL was not distributed with this
 * file, You can obtain one at https://mozilla.org/MPL/2.0/.
 * 
 * Copyright (c) partners of Simulation Scenarios
 * https://sites.google.com/view/simulationscenarios
 */

 /*
  * This module provides an limited interface to OpenDRIVE files.
  * It supports all geometry types (as of ODR 1.4), junctions and some properties such as lane offset
  * but lacks many features as road markings, signals, road signs, speed and road banking
  *
  * It converts between world (cartesian) and road coordinates (both Track and Lane)
  *
  * When used standalone (outside ScenarioEngine) the road manager is initialized via the Position class like this:
  *   roadmanager::Position::LoadOpenDrive("example.xodr");
  *
  * Simplest use case is to put a vehicle on the road and simply move it forward along the road, e.g:
  *
  *   car->pos = new roadmanager::Position(3, -2, 10, 0);
  *   while(true)
  *   {
  *	    car->pos->MoveAlongS(0.1);
  *   }
  *
  * The first line will create a Position object initialized at road with ID = 3, in lane = -2 and at lane offset = 0
  * Then the position is updated along that road and lane, moving 10 cm at a time.
  *
  * A bit more realistic example: 
  *
  *   car->pos = new roadmanager::Position(odrManager->GetRoadByIdx(0)->GetId(), -2, 10, 0);
  *   while(true)
  *   {
  *	    car->pos->MoveAlongS(speed * dt);
  *   }
  * 
  * Here we refer to the ID of the first road in the network. And instead of static delta movement, the distance 
  * is a function of speed and delta time since last update.
  * 
  */

#include <iostream>
#include <cstring>
#include <random>
#include <time.h>
#include <limits>
#include <algorithm>

#include "RoadManager.hpp"
#include "odrSpiral.h"
#include "pugixml.hpp"
#include "CommonMini.hpp"

static std::mt19937 mt_rand;
static unsigned int global_lane_counter;


using namespace std;
using namespace roadmanager;

#define CURV_ZERO 0.00001
#define MAX(x, y) (y > x ? y : x)
#define MIN(x, y) (y < x ? y : x)
#define CLAMP(x, a, b) (MIN(MAX(x, a), b))
#define MAX_TRACK_DIST 10
#define OSI_LANE_CALC_REQUIREMENT 0.05 // [m]
#define OSI_POINT_CALC_STEPSIZE 1 // [m]
#define OSI_TANGENT_LINE_TOLERANCE 0.01 // [m]



double Polynomial::Evaluate(double s)
{
	double p = s * p_scale_;

	return (a_ + p * b_ + p * p*c_ + p * p*p*d_);
}

double Polynomial::EvaluatePrim(double s)
{
	double p = s * p_scale_;

	return (b_ + 2 * p*c_ + 3 * p*p*d_);
}

double Polynomial::EvaluatePrimPrim(double s)
{
	double p = s * p_scale_;

	return (2 * c_ + 6 * p*d_);
}

void Polynomial::Set(double a, double b, double c, double d, double p_scale)
{
	a_ = a;
	b_ = b;
	c_ = c;
	d_ = d;
	p_scale_ = p_scale;
}

void Geometry::Print()
{
	LOG("Geometry virtual Print\n");
}

void Geometry::EvaluateDS(double ds, double *x, double *y, double *h)
{
	(void)ds; (void)x; (void)y; (void)h;
	LOG("Geometry virtual Evaluate\n");
}

void Line::Print()
{
	LOG("Line x: %.2f, y: %.2f, h: %.2f length: %.2f\n", GetX(), GetY(), GetHdg(), GetLength());
}

void Line::EvaluateDS(double ds, double *x, double *y, double *h)
{
	*h = GetHdg();
	*x = GetX() + ds * cos(*h);
	*y = GetY() + ds * sin(*h);
}

void Arc::Print()
{
	LOG("Arc x: %.2f, y: %.2f, h: %.2f curvature: %.2f length: %.2f\n", GetX(), GetY(), GetHdg(), curvature_, GetLength());
}

void Arc::EvaluateDS(double ds, double *x, double *y, double *h)
{
	double x_local = 0;
	double y_local = 0;

	// arc_length = angle * radius -> angle = arc_length / radius = arc_length * curvature
	double angle = ds * curvature_;

	// Now calculate x, y in a local unit circle coordinate system
	if (curvature_ < 0)
	{
		// starting from 90 degrees going clockwise
		x_local = cos(angle + M_PI / 2.0);
		y_local = sin(angle + M_PI / 2.0) - 1;  // -1 transform to y = 0
	}
	else
	{
		// starting from -90 degrees going counter clockwise
		x_local = cos(angle + 3.0 * M_PI / 2.0);
		y_local = sin(angle + 3.0 * M_PI / 2.0) + 1;  // +1 transform to y = 0
	}

	// Rotate according to heading and scale according to radius
	*x = GetX() + GetRadius() * (x_local * cos(GetHdg()) - y_local * sin(GetHdg()));
	*y = GetY() + GetRadius() * (x_local * sin(GetHdg()) + y_local * cos(GetHdg()));
	*h = GetHdg() + angle;
}

void Spiral::Print()
{
	LOG("Spiral x: %.2f, y: %.2f, h: %.2f start curvature: %.4f end curvature: %.4f length: %.2f\n",
		GetX(), GetY(), GetHdg(), GetCurvStart(), GetCurvEnd(), GetLength());
}

void Spiral::EvaluateDS(double ds, double *x, double *y, double *h)
{
	double xTmp, yTmp, t, curv_a, curv_b, h_start;

	curv_a = GetCurvStart();
	curv_b = GetCurvEnd();
	h_start = GetHdg();

	if (abs(curv_b) > abs(curv_a))
	{
		odrSpiral(ds + GetS0(), GetCDot(), &xTmp, &yTmp, &t);
		*h = t;
	}
	else  // backwards, starting from sharper curve - ending with lower curvature
	{
		double x0, y0, t0, x1, y1, t1;

		odrSpiral(GetS0() + GetLength(), GetCDot(), &x0, &y0, &t0);
		odrSpiral(GetS0() + GetLength() - ds, GetCDot(), &x1, &y1, &t1);

		xTmp = x0 - x1;
		yTmp = y0 - y1;

		// rotate point according to heading, and translate to start position
		h_start -= t0;
		*h = t1 - t0;
	}

	*h += GetHdg() - GetH0();

	double x1, x2, y1, y2;

	// transform spline segment to origo and start angle = 0
	x1 = xTmp - GetX0();
	y1 = yTmp - GetY0();
	x2 = x1 * cos(-GetH0()) - y1 * sin(-GetH0());
	y2 = x1 * sin(-GetH0()) + y1 * cos(-GetH0());

	// Then transform according to segment start position and heading
	*x = GetX() + x2 * cos(h_start) - y2 * sin(h_start);
	*y = GetY() + x2 * sin(h_start) + y2 * cos(h_start);
}

double Spiral::EvaluateCurvatureDS(double ds)
{
	return (curv_start_ + (ds / GetLength())* (curv_end_ - curv_start_));
}

void Poly3::Print()
{
	LOG("Poly3 x: %.2f, y: %.2f, h: %.2f length: %.2f a: %.2f b: %.2f c: %.2f d: %.2f\n",
		GetX(), GetY(), GetHdg(), GetLength(), poly3_.GetA(), poly3_.GetB(), poly3_.GetC(), poly3_.GetD());
}

void Poly3::EvaluateDS(double ds, double *x, double *y, double *h)
{
	double p = (ds / GetLength()) * GetUMax();

	double u_local = p;
	double v_local = poly3_.Evaluate(p);

	*x = GetX() + u_local * cos(GetHdg()) - v_local * sin(GetHdg());
	*y = GetY() + u_local * sin(GetHdg()) + v_local * cos(GetHdg());
	*h = GetHdg() + poly3_.EvaluatePrim(p);
}

double Poly3::EvaluateCurvatureDS(double ds)
{
	return poly3_.EvaluatePrimPrim(ds);
}

void ParamPoly3::Print()
{
	LOG("ParamPoly3 x: %.2f, y: %.2f, h: %.2f length: %.2f U: %.8f, %.8f, %.8f, %.8f V: %.8f, %.8f, %.8f, %.8f\n",
		GetX(), GetY(), GetHdg(), GetLength(), 
		poly3U_.GetA(), poly3U_.GetB(), poly3U_.GetC(), poly3U_.GetD(),
		poly3V_.GetA(), poly3V_.GetB(), poly3V_.GetC(), poly3V_.GetD()
	);
}

void ParamPoly3::EvaluateDS(double ds, double *x, double *y, double *h)
{
	double u_local = poly3U_.Evaluate(ds);
	double v_local = poly3V_.Evaluate(ds);

	*x = GetX() + u_local * cos(GetHdg()) - v_local * sin(GetHdg());
	*y = GetY() + u_local * sin(GetHdg()) + v_local * cos(GetHdg());
	*h = GetHdg() + atan2(poly3V_.EvaluatePrim(ds), poly3U_.EvaluatePrim(ds));
}

double ParamPoly3::EvaluateCurvatureDS(double ds)
{
	return poly3V_.EvaluatePrimPrim(ds) / poly3U_.EvaluatePrim(ds);
}

void Elevation::Print()
{
	LOG("Elevation: s: %.2f A: %.4f B: %.4f C: %.4f D: %.4f\n",
		GetS(), poly3_.GetA(), poly3_.GetB(), poly3_.GetC(), poly3_.GetD());
}

void LaneLink::Print()
{
	LOG("LaneLink type: %d id: %d\n", type_, id_);
}

void Lane::SetGlobalId()
{ 
	global_id_ = laneglobalID_.get_id(); 
}

void LaneBoundaryOSI::SetGlobalId()
{ 
	global_id_ = laneboundaryglobalID_.get_id(); 
}

void LaneRoadMarkTypeLine::SetGlobalId()
{ 
	global_id_ = lineglobalID_.get_id(); 
}

LaneWidth *Lane::GetWidthByS(double s)
{
	if (lane_width_.size() == 0)
	{
		return 0;  // No lanewidth defined
	}
	for (int i=0; i+1<(int)lane_width_.size(); i++)
	{
		if (s < lane_width_[i + 1]->GetSOffset())
		{
			return lane_width_[i];
		}
	}
	return lane_width_.back();
}

LaneLink *Lane::GetLink(LinkType type)
{
	for (int i=0; i<(int)link_.size(); i++)
	{
		LaneLink *l = link_[i];
		if (l->GetType() == type)
		{
			return l;
		}
	}
	return 0; // No link of requested type exists
}

void LaneWidth::Print()
{
	LOG("LaneWidth: sOffset: %.2f, a: %.2f, b: %.2f, c: %.2f, d: %.2f\n",
		s_offset_, poly3_.GetA(), poly3_.GetB(), poly3_.GetC(), poly3_.GetD());
}

LaneRoadMark* Lane::GetLaneRoadMarkByIdx(int idx)
{
	if (idx < (int)lane_roadMark_.size())
	{
		return lane_roadMark_[idx];
	}

	return 0;
}

std::vector<int> Lane::GetLineGlobalIds()
{
	std::vector<int> line_ids; 
	for (int i = 0; i<GetNumberOfRoadMarks(); i++)
	{
		LaneRoadMark* laneroadmark =  GetLaneRoadMarkByIdx(i);
		for (int j = 0; j<laneroadmark->GetNumberOfRoadMarkTypes(); j++)
		{
			LaneRoadMarkType* laneroadmarktype = laneroadmark->GetLaneRoadMarkTypeByIdx(j); 

			for (int h = 0; h<laneroadmarktype->GetNumberOfRoadMarkTypeLines(); h++)
			{
				LaneRoadMarkTypeLine* laneroadmarktypeline =  laneroadmarktype->GetLaneRoadMarkTypeLineByIdx(h);
				line_ids.push_back(laneroadmarktypeline->GetGlobalId()); 
			}
		}
	}

	return line_ids; 
}

LaneRoadMarkType* LaneRoadMark::GetLaneRoadMarkTypeByIdx(int idx)
{
	if (idx < (int)lane_roadMarkType_.size())
	{
		return lane_roadMarkType_[idx];
	}

	return 0;
}

LaneRoadMarkTypeLine* LaneRoadMarkType::GetLaneRoadMarkTypeLineByIdx(int idx)
{
	if (idx < (int)lane_roadMarkTypeLine_.size())
	{
		return lane_roadMarkTypeLine_[idx];
	}

	return 0;
}

void LaneRoadMarkType::AddLine(LaneRoadMarkTypeLine *lane_roadMarkTypeLine)
{ 
	lane_roadMarkTypeLine->SetGlobalId();
	lane_roadMarkTypeLine_.push_back(lane_roadMarkTypeLine);  
}

void Lane::SetLaneBoundary(LaneBoundaryOSI *lane_boundary) 
{	
	lane_boundary->SetGlobalId();
	lane_boundary_ = lane_boundary; 
} 

void LaneOffset::Print()
{
	LOG("LaneOffset s %.2f a %.4f b %.2f c %.2f d %.2f length %.2f\n",
		s_, polynomial_.GetA(), polynomial_.GetB(), polynomial_.GetC(), polynomial_.GetD(), length_);
}

double LaneOffset::GetLaneOffset(double s)
{
	return (polynomial_.Evaluate(s - s_));
}

double LaneOffset::GetLaneOffsetPrim(double s)
{
	return (polynomial_.EvaluatePrim(s - s_));
}

void Lane::Print()
{
	LOG("Lane: %d, type: %d, level: %d\n", id_, type_, level_);
	
	for (size_t i = 0; i < link_.size(); i++)
	{
		link_[i]->Print();
	}

	for (size_t i=0; i<lane_width_.size(); i++)
	{
		lane_width_[i]->Print();
	}
}

int Lane::IsDriving()
{
	if (GetId() == 0)
	{
		return 0;  // Ref lane no width -> no driving
	}

	switch (type_)
	{
	case Lane::LANE_TYPE_DRIVING:
	case Lane::LANE_TYPE_ENTRY:
	case Lane::LANE_TYPE_EXIT:
	case Lane::LANE_TYPE_OFF_RAMP:
	case Lane::LANE_TYPE_ON_RAMP:
	case Lane::LANE_TYPE_PARKING:
		return 1;
		break;
	default:
		// Avoid code analysis warning
	break;
	}

	return 0;
}

LaneSection* Road::GetLaneSectionByIdx(int idx)
{
	if (idx >= 0 && idx < lane_section_.size())
	{
		return lane_section_[idx];
	}
	else
	{
		return 0;
	}
}

int Road::GetLaneSectionIdxByS(double s, int start_at)
{
	if (start_at < 0 || start_at > lane_section_.size() - 1)
	{
		return -1;
	}

	LaneSection *lane_section = lane_section_[start_at];
	size_t i = start_at;

	if (s < lane_section->GetS() && start_at > 0)  
	{
		// Look backwards
		for (i = start_at - 1; i > 0; i--)  // No need to check the first one
		{
			lane_section = GetLaneSectionByIdx((int)i);
			if (s > lane_section->GetS())
			{
				break;
			}
		}
	}
	else  
	{
		// look forward
		for (i = start_at; i < GetNumberOfLaneSections()-1; i++) // No need to check the last one 
		{
			lane_section = GetLaneSectionByIdx((int)i);
			if (s < lane_section->GetS() + lane_section->GetLength())
			{
				break;
			}
		}
	}

	return (int)i;
}

LaneInfo Road::GetLaneInfoByS(double s, int start_lane_section_idx, int start_lane_id)
{
	LaneInfo lane_info;
	
	lane_info.lane_section_idx_ = start_lane_section_idx;
	lane_info.lane_id_ = start_lane_id;

	if (lane_info.lane_section_idx_ >= (int)lane_section_.size())
	{
		LOG("Error idx %d > n_lane_sections %d\n", lane_info.lane_section_idx_, (int)lane_section_.size());
	}
	else
	{
		LaneSection *lane_section = lane_section_[lane_info.lane_section_idx_];

		// check if we passed current section
		if (s > lane_section->GetS() + lane_section->GetLength() || s < lane_section->GetS())
		{
			if (s > lane_section->GetS() + lane_section->GetLength())
			{
				while (s > lane_section->GetS() + lane_section->GetLength() && lane_info.lane_section_idx_ + 1 < GetNumberOfLaneSections())
				{
					// Find out connecting lane, then move to next lane section
					lane_info.lane_id_ = lane_section->GetConnectingLaneId(lane_info.lane_id_, SUCCESSOR);
					lane_section = GetLaneSectionByIdx(++lane_info.lane_section_idx_);
				}
			}
			else if (s < lane_section->GetS())
			{
				while (s < lane_section->GetS() && lane_info.lane_section_idx_ > 0)
				{
					// Move to previous lane section
					lane_info.lane_id_ = lane_section->GetConnectingLaneId(lane_info.lane_id_, PREDECESSOR);
					lane_section = GetLaneSectionByIdx(--lane_info.lane_section_idx_);
				}
			}

			// If new lane is not driving, try to move into a close driving lane
			if (!lane_section->GetLaneById(lane_info.lane_id_)->IsDriving())
			{
				lane_info.lane_id_ = lane_section->FindClosestDrivingLane(lane_info.lane_id_);
				if (lane_info.lane_id_ == 0)
				{
					LOG("Failed to find a closest driving lane");
				}
			}
		}
	}

	return lane_info;
}

double Road::GetLaneWidthByS(double s, int lane_id)
{
	LaneSection *lsec;

	if (GetNumberOfLaneSections() < 1)
	{
		return 0.0;
	}

	for (size_t i = 0; i < GetNumberOfLaneSections(); i++)
	{
		lsec = GetLaneSectionByIdx((int)i);
		if (s < lsec->GetS() + lsec->GetLength())
		{
			return lsec->GetWidth(s, lane_id);
		}
	}

	return 0.0;
}

double Road::GetSpeedByS(double s)
{
	if (type_.size() > 0)
	{
		size_t i;
		for (i = 0; i < type_.size() - 1 && s > type_[i + 1]->s_; i++);

		return type_[i]->speed_;
	}

	// No type entries, fall back to a speed based on nr of lanes
	return 0;
}

Geometry* Road::GetGeometry(int idx)
{
	if (idx < 0 || idx + 1 > (int)geometry_.size())
	{
		LOG("Road::GetGeometry index %d out of range [0:%d]\n", idx, (int)geometry_.size());
		return 0;
	}
	return geometry_[idx]; 
}

void LaneSection::Print()
{
	LOG("LaneSection: %.2f, %d lanes:\n", s_, (int)lane_.size());
	
	for (size_t i=0; i<lane_.size(); i++)
	{
		lane_[i]->Print();
	}
}

Lane* LaneSection::GetLaneByIdx(int idx)
{
	if (idx < (int)lane_.size())
	{
		return lane_[idx];
	}

	return 0;
}

Lane* LaneSection::GetLaneById(int id)
{
	for (size_t i=0; i<lane_.size(); i++)
	{
		if (lane_[i]->GetId() == id)
		{
			return lane_[i];
		}
	}
	return 0;
}

int LaneSection::FindClosestDrivingLane(int id)
{
	int id_best = id;
	size_t delta_best = lane_.size() + 1;

	for (size_t i = 0; i < lane_.size(); i++)
	{
		if (lane_[i]->IsDriving())
		{
			if ((abs(lane_[i]->GetId() - id) < delta_best) || 
				(abs(lane_[i]->GetId() - id) == delta_best && abs(lane_[i]->GetId()) < abs(id_best)))
			{
				delta_best = abs(lane_[i]->GetId() - id);
				id_best = lane_[i]->GetId();
			}
		}
	}
	return id_best;
}

int LaneSection::GetLaneIdByIdx(int idx)
{
	if (idx > (int)lane_.size() - 1)
	{
		LOG("LaneSection::GetLaneIdByIdx Error: index %d, only %d lanes\n", idx, (int)lane_.size());
		return 0;
	}
	else
	{
		return (lane_[idx]->GetId());
	}
}

int LaneSection::GetLaneIdxById(int id)
{
	for (int i = 0; i<(int)lane_.size(); i++)
	{
		if (lane_[i]->GetId() == id)
		{
			return i;
		}
	}
	return -1;
}

int LaneSection::GetLaneGlobalIdByIdx(int idx)
{
	if (idx > (int)lane_.size() - 1)
	{
		LOG("LaneSection::GetLaneIdByIdx Error: index %d, only %d lanes\n", idx, (int)lane_.size());
		return 0;
	}
	else
	{
		return (lane_[idx]->GetGlobalId());
	}
}

int LaneSection::GetNumberOfDrivingLanes()
{
	int counter = 0;

	for (size_t i = 0; i < lane_.size(); i++)
	{
		if (lane_[i]->IsDriving())
		{
			counter++;
		}
	}
	return counter;
}

int LaneSection::GetNumberOfDrivingLanesSide(int side)
{
	int counter = 0;

	for (size_t i = 0; i < lane_.size(); i++)
	{
		if (SIGN(lane_[i]->GetId()) == SIGN(side) && lane_[i]->IsDriving())
		{
			counter++;
		}
	}
	return counter;
}

int LaneSection::GetNUmberOfLanesRight()
{
	int counter = 0;

	for (size_t i=0; i<lane_.size(); i++)
	{
		if (lane_[i]->GetId() < 0)
		{
			counter++;
		}
	}
	return counter;
}

int LaneSection::GetNUmberOfLanesLeft()
{
	int counter = 0;

	for (size_t i = 0; i < lane_.size(); i++)
	{
		if (lane_[i]->GetId() > 0)
		{
			counter++;
		}
	}
	return counter;
}

double LaneSection::GetWidth(double s, int lane_id)
{
	if (lane_id == 0)
	{
		return 0.0;  // reference lane has no width
	}

	Lane *lane = GetLaneById(lane_id);
	if (lane == 0)
	{
		LOG("Error (lane id %d)\n", lane_id);
		return 0.0;
	}

	LaneWidth *lane_width = lane->GetWidthByS(s - s_);
	if (lane_width == 0) // No lane width registered
	{
		return 0.0;
	}

	// Calculate local s-parameter in width segment
	double ds = s - (s_ + lane_width->GetSOffset());

	// Calculate width at local s
	return lane_width->poly3_.Evaluate(ds);
}

double LaneSection::GetOuterOffset(double s, int lane_id)
{
	double width = GetWidth(s, lane_id);

	if (abs(lane_id) == 1)
	{
		// this is the last lane, next to reference lane of width = 0. Stop here.
		return width;
	}
	else
	{
		int step = lane_id < 0 ? +1 : -1;
		return (width + GetOuterOffset(s, lane_id + step));
	}
}

double LaneSection::GetCenterOffset(double s, int lane_id)
{
	if (lane_id == 0)
	{
		// Reference lane (0) has no width
		return 0.0;
	}
	double inner_offset = GetOuterOffset(s, lane_id);
	double width = GetWidth(s, lane_id);

	// Center is simply mean value of inner and outer lane boundries
	return inner_offset - width / 2;
}

double LaneSection::GetOuterOffsetHeading(double s, int lane_id)
{
	if (lane_id == 0)
	{
		return 0.0;  // reference lane has no width
	}

	Lane *lane = GetLaneById(lane_id);
	if (lane == 0)
	{
		LOG("LaneSection::GetOuterOffsetHeading Error (lane id %d)\n", lane_id);
		return 0.0;
	}

	LaneWidth *lane_width = lane->GetWidthByS(s - s_);
	if (lane_width == 0) // No lane width registered
	{
		return 0.0;
	}

	// Calculate local s-parameter in width segment
	double ds = s - (s_ + lane_width->GetSOffset());

	// Calculate heading at local s
	double heading = lane_width->poly3_.EvaluatePrim(ds);

	if (abs(lane_id) == 1)
	{
		// this is the last lane, next to reference lane of width = 0. Stop here.
		return heading;
	}
	else
	{
		int step = lane_id < 0 ? +1 : -1;
		return (heading + GetOuterOffsetHeading(s, lane_id + step));
	}
}

double LaneSection::GetCenterOffsetHeading(double s, int lane_id)
{
	int step = lane_id < 0 ? +1 : -1;

	if (lane_id == 0)
	{
		// Reference lane (0) has no width
		return 0.0;
	}
	double inner_offset_heading = GetOuterOffsetHeading(s, lane_id + step);
	double outer_offset_heading = GetOuterOffsetHeading(s, lane_id);

	// Center is simply mean value of inner and outer lane boundries
	return (inner_offset_heading + outer_offset_heading) / 2;
}

void LaneSection::AddLane(Lane *lane)
{
	lane->SetGlobalId();
	global_lane_counter++;
	lane_.push_back(lane);
}

int LaneSection::GetConnectingLaneId(int incoming_lane_id, LinkType link_type)
{
	int id = incoming_lane_id;

	if (GetLaneById(id) == 0)
	{
		LOG("Lane id %d not available in lane section!", id);
		return 0;
	}

	if (GetLaneById(id)->GetLink(link_type))
	{
		id = GetLaneById(id)->GetLink(link_type)->GetId();
	}
	else
	{
		// if no driving lane found - stay on same index
		id = incoming_lane_id;
	}
	
	return id;
}

double LaneSection::GetWidthBetweenLanes(int lane_id1, int lane_id2, double s)
{
	double lanewidth = (std::fabs(GetCenterOffset(s, lane_id1)) - std::fabs(GetCenterOffset(s, lane_id2)));

	return lanewidth;
}

// Offset from lane1 to lane2 in direction of reference line
double LaneSection::GetOffsetBetweenLanes(int lane_id1, int lane_id2, double s)
{
	double laneCenter1 = GetCenterOffset(s, lane_id1) * SIGN(lane_id1);
	double laneCenter2 = GetCenterOffset(s, lane_id2) * SIGN(lane_id2);
	return (laneCenter2 - laneCenter1);
}

// Offset from closest left road mark to current position
RoadMarkInfo Lane::GetRoadMarkInfoByS(int track_id, int lane_id, double s)
{
	Position* pos = new roadmanager::Position();
	Road *road = pos->GetRoadById(track_id);
	LaneSection *lsec;
	Lane *lane;
	LaneRoadMark *lane_roadMark;
	LaneRoadMarkType *lane_roadMarkType;
	LaneRoadMarkTypeLine *lane_roadMarkTypeLine;
	RoadMarkInfo rm_info;
	int lsec_idx, number_of_lsec, number_of_roadmarks, number_of_roadmarktypes, number_of_roadmarklines;
	double s_roadmark, s_roadmarkline, s_end_roadmark, s_end_roadmarkline, lsec_end;
	if (road == 0)
	{
		LOG("Position::Set Error: track %d not available\n", track_id);
	}
	else
	{
		lsec_idx = road->GetLaneSectionIdxByS(s);
	}

	lsec = road->GetLaneSectionByIdx(lsec_idx);
	if (lsec == 0)
	{
		LOG("Position::Set Error: lane section %d not available\n", lsec_idx);
	}
	else
	{
		number_of_lsec = road->GetNumberOfLaneSections();
		if (lsec_idx == number_of_lsec-1)
		{
			lsec_end = road->GetLength();	
		}
		else
		{
			lsec_end = road->GetLaneSectionByIdx(lsec_idx+1)->GetS();
		}
	}
<<<<<<< HEAD
	
=======

>>>>>>> 0c8703f0
	lane = lsec->GetLaneById(lane_id);
	if (lane == 0)
	{
		LOG("Position::Set Error: lane section %d not available\n", lane_id);
	}

	number_of_roadmarks = lane->GetNumberOfRoadMarks();
<<<<<<< HEAD
	for (int m=0; m<number_of_roadmarks; m++)
	{
		lane_roadMark = lane->GetLaneRoadMarkByIdx(m);
		s_roadmark = lsec->GetS() + lane_roadMark->GetSOffset();
		if (m == number_of_roadmarks-1)
		{
			s_end_roadmark = lsec_end;
		}
		else
		{
			s_end_roadmark = lane->GetLaneRoadMarkByIdx(m+1)->GetSOffset();
		}
		
		// Check the existence of "type" keyword under roadmark
		number_of_roadmarktypes = lane_roadMark->GetNumberOfRoadMarkTypes();
		if (number_of_roadmarktypes != 0)
		{
			lane_roadMarkType = lane_roadMark->GetLaneRoadMarkTypeByIdx(0);
			number_of_roadmarklines = lane_roadMarkType->GetNumberOfRoadMarkTypeLines();

			// Looping through each roadmarkline under roadmark
			for (int n=0; n<number_of_roadmarklines; n++)
			{
				lane_roadMarkTypeLine = lane_roadMarkType->GetLaneRoadMarkTypeLineByIdx(n);
				s_roadmarkline = s_roadmark + lane_roadMarkTypeLine->GetSOffset();
				if (lane_roadMarkTypeLine != 0)
				{
					if (n == number_of_roadmarklines-1)
					{
						s_end_roadmarkline = s_end_roadmark;
					}
					else
					{
						s_end_roadmarkline = lane_roadMarkType->GetLaneRoadMarkTypeLineByIdx(n+1)->GetSOffset();
					}
				}

				if (s >= s_roadmarkline && s < s_end_roadmarkline)
				{
					rm_info.roadmark_idx_ = m;
					rm_info.roadmarkline_idx_ = n;
=======
	if (number_of_roadmarks == 0)
	{
		rm_info.roadmark_idx_ = -1;
		rm_info.roadmarkline_idx_ = -1;
	}
	else
	{
		for (int m=0; m<number_of_roadmarks; m++)
		{
			lane_roadMark = lane->GetLaneRoadMarkByIdx(m);
			s_roadmark = lsec->GetS() + lane_roadMark->GetSOffset();
			if (m == number_of_roadmarks-1)
			{
				s_end_roadmark = lsec_end;
			}
			else
			{
				s_end_roadmark = lane->GetLaneRoadMarkByIdx(m+1)->GetSOffset();
			}

			// Check the existence of "type" keyword under roadmark
			number_of_roadmarktypes = lane_roadMark->GetNumberOfRoadMarkTypes();
			if (number_of_roadmarktypes != 0)
			{
				lane_roadMarkType = lane_roadMark->GetLaneRoadMarkTypeByIdx(0);
				number_of_roadmarklines = lane_roadMarkType->GetNumberOfRoadMarkTypeLines();

				// Looping through each roadmarkline under roadmark
				for (int n=0; n<number_of_roadmarklines; n++)
				{
					lane_roadMarkTypeLine = lane_roadMarkType->GetLaneRoadMarkTypeLineByIdx(n);
					s_roadmarkline = s_roadmark + lane_roadMarkTypeLine->GetSOffset();
					if (lane_roadMarkTypeLine != 0)
					{
						if (n == number_of_roadmarklines-1)
						{
							s_end_roadmarkline = s_end_roadmark;
						}
						else
						{
							s_end_roadmarkline = lane_roadMarkType->GetLaneRoadMarkTypeLineByIdx(n+1)->GetSOffset();
						}
					}

					if (s >= s_roadmarkline && s < s_end_roadmarkline)
					{
						rm_info.roadmark_idx_ = m;
						rm_info.roadmarkline_idx_ = n;
					}
					else
					{
						continue;
					}
				}
			}
			else
			{
				rm_info.roadmarkline_idx_ = 0;
				if (s >= s_roadmark && s < s_end_roadmark)
				{
					rm_info.roadmark_idx_ = m;
>>>>>>> 0c8703f0
				}
				else
				{
					continue;
				}
			}
<<<<<<< HEAD
		}
		else
		{
			rm_info.roadmarkline_idx_ = 0;
			if (s >= s_roadmark && s < s_end_roadmark)
			{
				rm_info.roadmark_idx_ = m;
			}
			else
			{
				continue;
			}
			
		}
		
=======
		}	
>>>>>>> 0c8703f0
	}
	return rm_info;
}

RoadLink::RoadLink(LinkType type, pugi::xml_node node)
{
	string element_type = node.attribute("elementType").value();
	string contact_point_type = "";
	type_ = type;
	element_id_ = atoi(node.attribute("elementId").value());
	
	if (node.attribute("contactPoint") != NULL)
	{
		contact_point_type = node.attribute("contactPoint").value();
	}

	if (element_type == "road")
	{
		element_type_ = ELEMENT_TYPE_ROAD;
		if (contact_point_type == "start")
		{
			contact_point_type_ = CONTACT_POINT_START;
		}
		else if (contact_point_type == "end")
		{
			contact_point_type_ = CONTACT_POINT_END;
		}
		else
		{
			LOG("Unsupported element type: %s\n", contact_point_type.c_str());
			contact_point_type_ = CONTACT_POINT_UNKNOWN;
		}
	}
	else if (element_type == "junction")
	{
		element_type_ = ELEMENT_TYPE_JUNCTION;
		contact_point_type_ = CONTACT_POINT_NONE;
	}
	else
	{
		LOG("Unsupported element type: %s\n", element_type.c_str());
		element_type_ = ELEMENT_TYPE_UNKNOWN;
	}
}

void RoadLink::Print()
{
	cout << "RoadLink type: " << type_ << " id: " << element_id_ << " element type: " << element_type_ << " contact point type: " << contact_point_type_ << endl;
}

Road::~Road()
{
	for (size_t i=0; i<geometry_.size(); i++)
	{
		delete(geometry_[i]);
	}
	for (size_t i=0; i<elevation_profile_.size(); i++)
	{
		delete(elevation_profile_[i]);
	}
	for (size_t i=0; i<link_.size(); i++)
	{
		delete(link_[i]);
	}
}

void Road::Print()
{
	LOG("Road id: %d length: %.2f\n", id_, GetLength());
	cout << "Geometries:" << endl;

	for (size_t i = 0; i < geometry_.size(); i++)
	{
		cout << "Geometry type: " << geometry_[i]->GetType() << endl;
	}

	for (size_t i=0; i<link_.size(); i++)
	{
		link_[i]->Print();
	}

	for (size_t i=0; i<lane_section_.size(); i++)
	{
		lane_section_[i]->Print();
	}

	for (size_t i=0; i<lane_offset_.size(); i++)
	{
		lane_offset_[i]->Print();
	}
}

void Road::AddLine(Line *line)
{
	geometry_.push_back((Geometry*)line);
}

void Road::AddArc(Arc *arc)
{
	geometry_.push_back((Geometry*)arc);
}

void Road::AddSpiral(Spiral *spiral)
{
	if (abs(spiral->GetCurvEnd()) > CURV_ZERO && abs(spiral->GetCurvStart()) > CURV_ZERO)
	{
		// not starting from zero curvature (straight line)
		// need to calculate S starting value, and rotation 

		// First identify end with lowest curvature
		double curvature_min;
		if (abs(spiral->GetCurvStart()) < abs(spiral->GetCurvEnd()))
		{
			curvature_min = spiral->GetCurvStart();
		}
		else
		{
			curvature_min = spiral->GetCurvEnd();
		}

		// How long do we need to follow the spiral to reach min curve value?
		double c_dot = (spiral->GetCurvEnd() - spiral->GetCurvStart()) / spiral->GetLength();
		double ds = curvature_min / c_dot;

		// Find out x, y, heading of start position
		double x, y, heading;
		odrSpiral(ds, c_dot, &x, &y, &heading);

		spiral->SetX0(x);
		spiral->SetY0(y);
		spiral->SetH0(heading);
		spiral->SetS0(ds);
		spiral->SetCDot(c_dot);
	}
	else
	{
		spiral->SetCDot((spiral->GetCurvEnd() - spiral->GetCurvStart()) / spiral->GetLength());
	}
	geometry_.push_back((Geometry*)spiral);
}

void Road::AddPoly3(Poly3 *poly3)
{
	geometry_.push_back((Geometry*)poly3);
	Poly3 *p3 = (Poly3*)geometry_.back();
	
	// Calculate umax (valid interval)
	int step_len = 1;
	double s = 0;
	double x0 = 0;
	double y0 = 0;
	double x1 = 0;
	double y1 = 0;

	while(s < p3->GetLength() - 0.5*step_len)
	{
		x1 = x0 + step_len;
		y1 = p3->poly3_.Evaluate(s);
		s += sqrt((x1 - x0)*(x1 - x0) + (y1 - y0)*(y1 - y0));
		x0 = x1;
		y0 = y1;
	}
	p3->SetUMax(x0);
}

void Road::AddParamPoly3(ParamPoly3 *param_poly3)
{
	geometry_.push_back((Geometry*)param_poly3);
}

void Road::AddElevation(Elevation *elevation)
{
	// Adjust last elevation length
	if (elevation_profile_.size() > 0)
	{
		Elevation *e_previous = elevation_profile_.back();
		e_previous->SetLength(elevation->GetS() - e_previous->GetS());
	}
	elevation->SetLength(length_ - elevation->GetS());

	elevation_profile_.push_back((Elevation*)elevation);
}

Elevation* Road::GetElevation(int idx)
{ 
	if (idx < 0 || idx >= elevation_profile_.size())
	{
		return 0;
	}
	
	return elevation_profile_[idx];
}

void Road::AddSignal(Signal *signal)
{
	// Adjust signal length
	if (signal_.size() > 0)
	{
		Signal *sig_previous = signal_.back();
		sig_previous->SetLength(signal->GetS() - sig_previous->GetS());
	}
	signal->SetLength(length_ - signal->GetS());

	signal_.push_back((Signal*)signal);
}

Signal* Road::GetSignal(int idx)
{ 
	if (idx < 0 || idx >= signal_.size())
	{
		return 0;
	}
	
	return signal_[idx];
}

double Road::GetLaneOffset(double s)
{
	int i = 0;

	if (lane_offset_.size() == 0)
	{
		return 0;
	}

	for (; i + 1 < (int)lane_offset_.size(); i++)
	{
		if (s < lane_offset_[i + 1]->GetS())
		{
			break;
		}
	}
	return (lane_offset_[i]->GetLaneOffset(s));
}

double Road::GetLaneOffsetPrim(double s)
{
	int i = 0;

	if (lane_offset_.size() == 0)
	{
		return 0;
	}

	for (; i + 1 < (int)lane_offset_.size(); i++)
	{
		if (s < lane_offset_[i + 1]->GetS())
		{
			break;
		}
	}
	return (lane_offset_[i]->GetLaneOffsetPrim(s));
}

int Road::GetNumberOfLanes(double s)
{
	LaneSection *lsec = GetLaneSectionByS(s);

	if (lsec)
	{
		return (lsec->GetNumberOfLanes());
	}

	return 0;
}

int Road::GetNumberOfDrivingLanes(double s)
{
	LaneSection *lsec = GetLaneSectionByS(s);

	if (lsec)
	{
		return (lsec->GetNumberOfDrivingLanes());
	}
	
	return 0;
}

Lane* Road::GetDrivingLaneByIdx(double s, int idx)
{
	int count = 0;

	LaneSection *ls = GetLaneSectionByS(s);

	for (int i = 0; i < ls->GetNumberOfLanes(); i++)
	{
		if (ls->GetLaneByIdx(i)->IsDriving())
		{
			if (count++ == idx)
			{
				return ls->GetLaneByIdx(i);
			}
		}
	}

	return 0;
}

int Road::GetNumberOfDrivingLanesSide(double s, int side)
{
	int i;

	for (i = 0; i < GetNumberOfLaneSections() - 1; i++)
	{
		if (s < lane_section_[i]->GetS())
		{
			break;
		}
	}

	return (lane_section_[i]->GetNumberOfDrivingLanesSide(side));
}

double Road::GetDrivableWidth(double s, int side)
{
	double minOffset = 0;
	double maxOffset = 0;
	size_t i;

	for (i = 0; i < GetNumberOfLaneSections() - 1; i++)
	{
		if (s < lane_section_[i]->GetS())
		{
			break;
		}
	}

	if (i < GetNumberOfLaneSections())
	{
		for (size_t j = 0; j < lane_section_[i]->GetNumberOfLanes(); j++)
		{
			if (lane_section_[i]->GetLaneByIdx((int)j)->IsDriving())
			{
				int lane_id = lane_section_[i]->GetLaneIdByIdx((int)j);

				if (side < 0 && lane_id > 0 || side > 0 && lane_id < 0)
				{
					continue;  // do not measure this side
				}
				double offset = SIGN(lane_id) * lane_section_[i]->GetOuterOffset(s, lane_id);
				if (offset < minOffset)
				{
					minOffset = offset;
				}
				else if (offset > maxOffset)
				{
					maxOffset = offset;
				}
			}
		}
	}

	return (maxOffset - minOffset);
}

void Road::AddLaneOffset(LaneOffset *lane_offset)
{
	// Adjust lane offset length
	if (lane_offset_.size() > 0)
	{
		LaneOffset *lo_previous = lane_offset_.back();
		lo_previous->SetLength(lane_offset->GetS() - lo_previous->GetS());
	}
	lane_offset->SetLength(length_ - lane_offset->GetS());
	
	lane_offset_.push_back((LaneOffset*)lane_offset);
}

double Road::GetCenterOffset(double s, int lane_id)
{
	// First find out what lane section 
	LaneSection *lane_section = GetLaneSectionByS(s);
	if (lane_section)
	{
		return lane_section->GetCenterOffset(s, lane_id);
	}

	return 0.0;
}

RoadLink* Road::GetLink(LinkType type)
{
	for (size_t i=0; i<link_.size(); i++)
	{
		if (link_[i]->GetType() == type)
		{
			return link_[i];
		}
	}
	return 0;  // Link of requested type is missing
}

void Road::AddLaneSection(LaneSection *lane_section)
{
	// Adjust last elevation section length
	if (lane_section_.size() > 0)
	{
		LaneSection *ls_previous = lane_section_.back();
		ls_previous->SetLength(lane_section->GetS() - ls_previous->GetS());
	}
	lane_section->SetLength(length_ - lane_section->GetS());

	lane_section_.push_back((LaneSection*)lane_section);
}

bool Road::GetZAndPitchByS(double s, double *z, double *pitch, int *index)
{
	if (GetNumberOfElevations() > 0)
	{
		if (*index < 0 || *index >= GetNumberOfElevations())
		{
			*index = 0;
		}
		Elevation *elevation = GetElevation(*index);
		if (elevation == NULL)
		{
			LOG("Elevation error NULL, nelev: %d elev_idx: %d\n", GetNumberOfElevations(), *index);
			return false;
		}

		if (elevation && s > elevation->GetS() + elevation->GetLength())
		{
			while (s > elevation->GetS() + elevation->GetLength() && *index < GetNumberOfElevations() - 1)
			{
				// Move to next elevation section
				elevation = GetElevation(++*index);
			}
		}
		else if (elevation && s < elevation->GetS())
		{
			while (s < elevation->GetS() && *index > 0)
			{
				// Move to previous elevation section
				elevation = GetElevation(--*index);
			}
		}

		if (elevation)
		{
			double p = s - elevation->GetS();
			*z = elevation->poly3_.Evaluate(p);
			*pitch = -elevation->poly3_.EvaluatePrim(p);

			return true;
		}
	}

	return false;
}

Road* OpenDrive::GetRoadById(int id)
{
	for (size_t i=0; i<road_.size(); i++)
	{
		if (road_[i]->GetId() == id)
		{
			return road_[i];
		}
	}
	return 0;
}

Road *OpenDrive::GetRoadByIdx(int idx)
{
	if (idx >= 0 && idx < (int)road_.size())
	{
		return road_[idx];
	}
	else
	{
		return 0;
	}
}

Geometry *OpenDrive::GetGeometryByIdx(int road_idx, int geom_idx)
{
	if (road_idx >= 0 && road_idx < (int)road_.size())
	{
		return road_[road_idx]->GetGeometry(geom_idx);
	}
	else
	{
		return 0;
	}
}

Junction* OpenDrive::GetJunctionById(int id)
{
	for (size_t i=0; i<junction_.size(); i++)
	{
		if (junction_[i]->GetId() == id)
		{
			return junction_[i];
		}
	}
	return 0;
}

Junction *OpenDrive::GetJunctionByIdx(int idx)
{	
	if (idx >= 0 && idx < (int)junction_.size())
	{
		return junction_[idx];
	}
	else
	{
		LOG("GetJunctionByIdx error (idx %d, njunctions %d)\n", idx, (int)junction_.size());
		return 0;
	}
}

OpenDrive::OpenDrive(const char *filename)
{
	if (!LoadOpenDriveFile(filename))
	{
		LOG("Error loading OpenDrive %s\n", filename);
		throw std::invalid_argument("Failed to load OpenDrive file");
	}
}

bool OpenDrive::LoadOpenDriveFile(const char *filename, bool replace)
{
	mt_rand.seed((unsigned int)time(0));

	if (replace)
	{
		for (size_t i=0; i<road_.size(); i++)
		{
			delete road_[i];
		}
		road_.clear();

		for (size_t i=0; i<junction_.size(); i++)
		{
			delete junction_[i];
		}
		junction_.clear();
	}

	odr_filename_ = filename;

	if (odr_filename_ == "")
	{
		return false;
	}

	pugi::xml_document doc;

	// First assume absolute path
	pugi::xml_parse_result result = doc.load_file(filename);
	if (!result)
	{
		return false;
	}

	pugi::xml_node node = doc.child("OpenDRIVE");
	if (node == NULL)
	{
		cout << "Root null" << endl;
		throw std::invalid_argument("The file does not seem to be an OpenDRIVE");
	}

	for (pugi::xml_node road_node = node.child("road"); road_node; road_node = road_node.next_sibling("road"))
	{
		Road *r = new Road(atoi(road_node.attribute("id").value()), road_node.attribute("name").value());
		r->SetLength(atof(road_node.attribute("length").value()));
		r->SetJunction(atoi(road_node.attribute("junction").value()));

		for (pugi::xml_node type_node = road_node.child("type"); type_node; type_node = type_node.next_sibling("type"))
		{
			RoadTypeEntry *r_type = new RoadTypeEntry();
			
			std::string type = type_node.attribute("type").value();
			if (type == "unknown")
			{
				r_type->road_type_ = roadmanager::RoadType::ROADTYPE_UNKNOWN;
			}
			else if (type == "rural")
			{
				r_type->road_type_ = roadmanager::RoadType::ROADTYPE_RURAL;
			}
			else if (type == "motorway")
			{
				r_type->road_type_ = roadmanager::RoadType::ROADTYPE_MOTORWAY;
			}
			else if (type == "town")
			{
				r_type->road_type_ = roadmanager::RoadType::ROADTYPE_TOWN;
			}
			else if (type == "lowSpeed")
			{
				r_type->road_type_ = roadmanager::RoadType::ROADTYPE_LOWSPEED;
			}
			else if (type == "pedestrian")
			{
				r_type->road_type_ = roadmanager::RoadType::ROADTYPE_PEDESTRIAN;
			}
			else if (type == "bicycle")
			{
				r_type->road_type_ = roadmanager::RoadType::ROADTYPE_BICYCLE;
			}
			else if (type == "")
			{
				LOG("Missing road type - setting default (rural)");
				r_type->road_type_ = roadmanager::RoadType::ROADTYPE_RURAL;
			}
			else
			{
				LOG("Unsupported road type: %s - assuming rural", type.c_str());
				r_type->road_type_ = roadmanager::RoadType::ROADTYPE_RURAL;
			}

			r_type->s_ = atof(type_node.attribute("s").value());

			// Check for optional speed record
			pugi::xml_node speed = type_node.child("speed");
			if (speed != NULL)
			{
				r_type->speed_ = atof(speed.attribute("max").value());
				std::string unit = speed.attribute("unit").value();
				if (unit == "km/h")
				{
					r_type->speed_ /= 3.6;  // Convert to m/s
				}
				else if (unit == "mph")
				{
					r_type->speed_ *= 0.44704; // Convert to m/s
				}
				else if (unit == "m/s")
				{
					// SE unit - do nothing
				}
				else 
				{
					LOG("Unsupported speed unit: %s - assuming SE unit m/s", unit.c_str());
				}
			}

			r->AddRoadType(r_type);
		}

		pugi::xml_node link = road_node.child("link");
		if (link != NULL)
		{
			pugi::xml_node successor = link.child("successor");
			if (successor != NULL)
			{
				r->AddLink(new RoadLink(SUCCESSOR, successor));
			}

			pugi::xml_node predecessor = link.child("predecessor");
			if (predecessor != NULL)
			{
				r->AddLink(new RoadLink(PREDECESSOR, predecessor));
			}
		}

		pugi::xml_node plan_view = road_node.child("planView");
		if (plan_view != NULL)
		{
			for (pugi::xml_node geometry = plan_view.child("geometry"); geometry; geometry = geometry.next_sibling())
			{
				double s = atof(geometry.attribute("s").value());
				double x = atof(geometry.attribute("x").value());
				double y = atof(geometry.attribute("y").value());
				double hdg = atof(geometry.attribute("hdg").value());
				double length = atof(geometry.attribute("length").value());

				pugi::xml_node type = geometry.last_child();
				if (type != NULL)
				{
					// Find out the type of geometry
					if (!strcmp(type.name(), "line"))
					{
						r->AddLine(new Line(s, x, y, hdg, length));
					}
					else if (!strcmp(type.name(), "arc"))
					{
						double curvature = atof(type.attribute("curvature").value());
						r->AddArc(new Arc(s, x, y, hdg, length, curvature));
					}
					else if (!strcmp(type.name(), "spiral"))
					{
						double curv_start = atof(type.attribute("curvStart").value());
						double curv_end = atof(type.attribute("curvEnd").value());
						r->AddSpiral(new Spiral(s, x, y, hdg, length, curv_start, curv_end));
					}
					else if (!strcmp(type.name(), "poly3"))
					{
						double a = atof(type.attribute("a").value());
						double b = atof(type.attribute("b").value());
						double c = atof(type.attribute("c").value());
						double d = atof(type.attribute("d").value());
						r->AddPoly3(new Poly3(s, x, y, hdg, length, a, b, c, d));
					}
					else if (!strcmp(type.name(), "paramPoly3"))
					{
						double aU = atof(type.attribute("aU").value());
						double bU = atof(type.attribute("bU").value());
						double cU = atof(type.attribute("cU").value());
						double dU = atof(type.attribute("dU").value());
						double aV = atof(type.attribute("aV").value());
						double bV = atof(type.attribute("bV").value());
						double cV = atof(type.attribute("cV").value());
						double dV = atof(type.attribute("dV").value());
						ParamPoly3::PRangeType p_range = ParamPoly3::P_RANGE_NORMALIZED;
						
						pugi::xml_attribute attr = type.attribute("pRange");
						if (attr && !strcmp(attr.value(), "arcLength"))
						{
							p_range = ParamPoly3::P_RANGE_ARC_LENGTH;
						}

						ParamPoly3 *pp3 = new ParamPoly3(s, x, y, hdg, length, aU, bU, cU, dU, aV, bV, cV, dV, p_range);
						if (pp3 != NULL)
						{
							r->AddParamPoly3(pp3);
						}
						else
						{
							LOG("ParamPoly3: Major error\n");
						}
					}
					else
					{
						cout << "Unknown geometry type: " << type.name() << endl;
					}
				}
				else
				{
					cout << "Type == NULL" << endl;
				}
			}
		}
		
		pugi::xml_node elevation_profile = road_node.child("elevationProfile");
		if (elevation_profile != NULL)
		{
			for (pugi::xml_node elevation = elevation_profile.child("elevation"); elevation; elevation = elevation.next_sibling())
			{
				double s = atof(elevation.attribute("s").value());
				double a = atof(elevation.attribute("a").value());
				double b = atof(elevation.attribute("b").value());
				double c = atof(elevation.attribute("c").value());
				double d = atof(elevation.attribute("d").value());

				Elevation *ep = new Elevation(s, a, b, c, d);
				if (ep != NULL)
				{
					r->AddElevation(ep);
				}
				else
				{
					LOG("Elevation: Major error\n");
				}
			}
		}
		
		pugi::xml_node lanes = road_node.child("lanes");
		if (lanes != NULL)
		{
			for (pugi::xml_node_iterator child = lanes.children().begin(); child != lanes.children().end(); child++)
			{
				if (!strcmp(child->name(), "laneOffset"))
				{
					double s = atof(child->attribute("s").value());
					double a = atof(child->attribute("a").value());
					double b = atof(child->attribute("b").value());
					double c = atof(child->attribute("c").value());
					double d = atof(child->attribute("d").value());
					r->AddLaneOffset(new LaneOffset(s, a, b, c, d));
				}
				else if (!strcmp(child->name(), "laneSection"))
				{
					double s = atof(child->attribute("s").value());
					LaneSection *lane_section = new LaneSection(s);
					r->AddLaneSection(lane_section);

					for (pugi::xml_node_iterator child2 = child->children().begin(); child2 != child->children().end(); child2++)
					{
						if (!strcmp(child2->name(), "left"))
						{
							//LOG("Lane left\n");
						}
						else if (!strcmp(child2->name(), "right"))
						{
							//LOG("Lane right\n");
						}
						else if (!strcmp(child2->name(), "center"))
						{
							//LOG("Lane center\n");
						}
						else
						{
							LOG("Unsupported lane side: %s\n", child2->name());
							continue;
						}
						for (pugi::xml_node_iterator lane_node = child2->children().begin(); lane_node != child2->children().end(); lane_node++)
						{
							if (strcmp(lane_node->name(), "lane"))
							{
								LOG("Unexpected element: %s, expected \"lane\"\n", lane_node->name());
								continue;
							}

							Lane::LaneType lane_type = Lane::LANE_TYPE_NONE;
							if (lane_node->attribute("type") == 0 || !strcmp(lane_node->attribute("type").value(), ""))
							{
								LOG("Lane type error");
							}
							if (!strcmp(lane_node->attribute("type").value(), "none"))
							{
								lane_type = Lane::LANE_TYPE_NONE;
							}
							else  if (!strcmp(lane_node->attribute("type").value(), "driving"))
							{
								lane_type = Lane::LANE_TYPE_DRIVING;
							}
							else if (!strcmp(lane_node->attribute("type").value(), "stop"))
							{
								lane_type = Lane::LANE_TYPE_STOP;
							}
							else if (!strcmp(lane_node->attribute("type").value(), "shoulder"))
							{
								lane_type = Lane::LANE_TYPE_SHOULDER;
							}
							else if (!strcmp(lane_node->attribute("type").value(), "biking"))
							{
								lane_type = Lane::LANE_TYPE_BIKING;
							}
							else if (!strcmp(lane_node->attribute("type").value(), "sidewalk"))
							{
								lane_type = Lane::LANE_TYPE_SIDEWALK;
							}
							else if (!strcmp(lane_node->attribute("type").value(), "border"))
							{
								lane_type = Lane::LANE_TYPE_BORDER;
							}
							else if (!strcmp(lane_node->attribute("type").value(), "restricted"))
							{
								lane_type = Lane::LANE_TYPE_RESTRICTED;
							}
							else if (!strcmp(lane_node->attribute("type").value(), "parking"))
							{
								lane_type = Lane::LANE_TYPE_PARKING;
							}
							else if (!strcmp(lane_node->attribute("type").value(), "bidirectional"))
							{
								lane_type = Lane::LANE_TYPE_BIDIRECTIONAL;
							}
							else if (!strcmp(lane_node->attribute("type").value(), "medcian"))
							{
								lane_type = Lane::LANE_TYPE_MEDIAN;
							}
							else if (!strcmp(lane_node->attribute("type").value(), "special1"))
							{
								lane_type = Lane::LANE_TYPE_SPECIAL1;
							}
							else if (!strcmp(lane_node->attribute("type").value(), "special2"))
							{
								lane_type = Lane::LANE_TYPE_SPECIAL2;
							}
							else if (!strcmp(lane_node->attribute("type").value(), "special3"))
							{
								lane_type = Lane::LANE_TYPE_SPECIAL3;
							}
							else if (!strcmp(lane_node->attribute("type").value(), "roadmarks"))
							{
								lane_type = Lane::LANE_TYPE_ROADMARKS;
							}
							else if (!strcmp(lane_node->attribute("type").value(), "tram"))
							{
								lane_type = Lane::LANE_TYPE_TRAM;
							}
							else if (!strcmp(lane_node->attribute("type").value(), "rail"))
							{
								lane_type = Lane::LANE_TYPE_RAIL;
							}
							else if (!strcmp(lane_node->attribute("type").value(), "entry") ||
								!strcmp(lane_node->attribute("type").value(), "mwyEntry"))
							{
								lane_type = Lane::LANE_TYPE_ENTRY;
							}
							else if (!strcmp(lane_node->attribute("type").value(), "exit") ||
								!strcmp(lane_node->attribute("type").value(), "mwyExit"))
							{
								lane_type = Lane::LANE_TYPE_EXIT;
							}
							else if (!strcmp(lane_node->attribute("type").value(), "offRamp"))
							{
								lane_type = Lane::LANE_TYPE_OFF_RAMP;
							}
							else if (!strcmp(lane_node->attribute("type").value(), "onRamp"))
							{
								lane_type = Lane::LANE_TYPE_ON_RAMP;
							}
							else
							{
								LOG("unknown lane type: %s (road id=%d)\n", lane_node->attribute("type").value(), r->GetId());
							}

							int lane_id = atoi(lane_node->attribute("id").value());
							Lane *lane = new Lane(lane_id, lane_type);
							if (lane == NULL)
							{
								LOG("Error: creating lane\n");
								return false;
							}
							lane_section->AddLane(lane);

							// Link
							pugi::xml_node link = lane_node->child("link");
							if (link != NULL)
							{
								pugi::xml_node successor = link.child("successor");
								if (successor != NULL)
								{
									lane->AddLink(new LaneLink(SUCCESSOR, atoi(successor.attribute("id").value())));
								}
								pugi::xml_node predecessor = link.child("predecessor");
								if (predecessor != NULL)
								{
									lane->AddLink(new LaneLink(PREDECESSOR, atoi(predecessor.attribute("id").value())));
								}
							}

							// Width
							for (pugi::xml_node width = lane_node->child("width"); width; width = width.next_sibling("width"))
							{
								double s_offset = atof(width.attribute("sOffset").value());
								double a = atof(width.attribute("a").value());
								double b = atof(width.attribute("b").value());
								double c = atof(width.attribute("c").value());
								double d = atof(width.attribute("d").value());
								lane->AddLaneWIdth(new LaneWidth(s_offset, a, b, c, d));
							}
							
							// roadMark
							for (pugi::xml_node roadMark = lane_node->child("roadMark"); roadMark; roadMark = roadMark.next_sibling("roadMark"))
							{
								// s_offset
								double s_offset = atof(roadMark.attribute("sOffset").value());

								// type
								LaneRoadMark::RoadMarkType roadMark_type = LaneRoadMark::NONE_TYPE;
								if (roadMark.attribute("type") == 0 || !strcmp(roadMark.attribute("type").value(), ""))
								{
									LOG("Lane road mark type error");
								}
								if (!strcmp(roadMark.attribute("type").value(), "none"))
								{
									roadMark_type = LaneRoadMark::NONE_TYPE;
								}
								else  if (!strcmp(roadMark.attribute("type").value(), "solid"))
								{
									roadMark_type = LaneRoadMark::SOLID;
								}
								else  if (!strcmp(roadMark.attribute("type").value(), "broken"))
								{
									roadMark_type = LaneRoadMark::BROKEN;
								}
								else  if (!strcmp(roadMark.attribute("type").value(), "solid solid"))
								{
									roadMark_type = LaneRoadMark::SOLID_SOLID;
								}
								else  if (!strcmp(roadMark.attribute("type").value(), "solid broken"))
								{
									roadMark_type = LaneRoadMark::SOLID_BROKEN;
								}
								else  if (!strcmp(roadMark.attribute("type").value(), "broken solid"))
								{
									roadMark_type = LaneRoadMark::BROKEN_SOLID;
								}
								else  if (!strcmp(roadMark.attribute("type").value(), "broken broken"))
								{
									roadMark_type = LaneRoadMark::BROKEN_BROKEN;
								}
								else  if (!strcmp(roadMark.attribute("type").value(), "botts dots"))
								{
									roadMark_type = LaneRoadMark::BOTTS_DOTS;
								}
								else  if (!strcmp(roadMark.attribute("type").value(), "grass"))
								{
									roadMark_type = LaneRoadMark::GRASS;
								}	
								else  if (!strcmp(roadMark.attribute("type").value(), "curb"))
								{
									roadMark_type = LaneRoadMark::CURB;
								}
								else
								{
									LOG("unknown lane road mark type: %s (road id=%d)\n", roadMark.attribute("type").value(), r->GetId());
								}

								// weight
								LaneRoadMark::RoadMarkWeight roadMark_weight = LaneRoadMark::STANDARD;
								if (roadMark.attribute("weight") == 0 || !strcmp(roadMark.attribute("weight").value(), ""))
								{
									LOG("Lane road mark weight error");
								}
								if (!strcmp(roadMark.attribute("weight").value(), "standard"))
								{
									roadMark_weight = LaneRoadMark::STANDARD;
								}
								else  if (!strcmp(roadMark.attribute("weight").value(), "bold"))
								{
									roadMark_weight = LaneRoadMark::BOLD;
								}
								else
								{
									LOG("unknown lane road mark weight: %s (road id=%d)\n", roadMark.attribute("type").value(), r->GetId());
								}	

								// color
								LaneRoadMark::RoadMarkColor roadMark_color = LaneRoadMark::STANDARD_COLOR;
								if (roadMark.attribute("color") == 0 || !strcmp(roadMark.attribute("color").value(), ""))
								{
									LOG("Lane road mark color error");
								}
								if (!strcmp(roadMark.attribute("color").value(), "standard"))
								{
									roadMark_color = LaneRoadMark::STANDARD_COLOR;
								}
								else  if (!strcmp(roadMark.attribute("color").value(), "blue"))
								{
									roadMark_color = LaneRoadMark::BLUE;
								}
								else  if (!strcmp(roadMark.attribute("color").value(), "green"))
								{
									roadMark_color = LaneRoadMark::GREEN;
								}
								else  if (!strcmp(roadMark.attribute("color").value(), "red"))
								{
									roadMark_color = LaneRoadMark::RED;
								}
								else  if (!strcmp(roadMark.attribute("color").value(), "white"))
								{
									roadMark_color = LaneRoadMark::WHITE;
								}
								else  if (!strcmp(roadMark.attribute("color").value(), "yellow"))
								{
									roadMark_color = LaneRoadMark::YELLOW;
								}
								else
								{
									LOG("unknown lane road mark color: %s (road id=%d)\n", roadMark.attribute("color").value(), r->GetId());
								}

								// material
								LaneRoadMark::RoadMarkMaterial roadMark_material = LaneRoadMark::STANDARD_MATERIAL;

								// laneChange
								LaneRoadMark::RoadMarkLaneChange roadMark_laneChange = LaneRoadMark::NONE_LANECHANGE;
								if (roadMark.attribute("laneChange") == 0 || !strcmp(roadMark.attribute("laneChange").value(), ""))
								{
									LOG("Lane road mark lane change error");
								}
								if (!strcmp(roadMark.attribute("laneChange").value(), "none"))
								{
									roadMark_laneChange = LaneRoadMark::NONE_LANECHANGE;
								}
								else  if (!strcmp(roadMark.attribute("laneChange").value(), "increase"))
								{
									roadMark_laneChange = LaneRoadMark::INCREASE;
								}
								else  if (!strcmp(roadMark.attribute("laneChange").value(), "decrease"))
								{
									roadMark_laneChange = LaneRoadMark::DECREASE;
								}	
								else  if (!strcmp(roadMark.attribute("laneChange").value(), "both"))
								{
									roadMark_laneChange = LaneRoadMark::BOTH;
								}
								else
								{
									LOG("unknown lane road mark lane change: %s (road id=%d)\n", roadMark.attribute("laneChange").value(), r->GetId());
								}
								
								double roadMark_width = atof(roadMark.attribute("width").value());
								double roadMark_height = atof(roadMark.attribute("height").value());
								LaneRoadMark *lane_roadMark = new LaneRoadMark(s_offset, roadMark_type, roadMark_weight, roadMark_color, 
								roadMark_material, roadMark_laneChange, roadMark_width, roadMark_height);
								lane->AddLaneRoadMark(lane_roadMark);

								// sub_type
								for (pugi::xml_node sub_type = roadMark.child("type"); sub_type; sub_type = sub_type.next_sibling("type"))
								{
									if (sub_type != NULL)
									{
										std::string sub_type_name = sub_type.attribute("name").value();
										double sub_type_width = atof(sub_type.attribute("width").value());
										LaneRoadMarkType *lane_roadMarkType = new LaneRoadMarkType(sub_type_name, sub_type_width);
										lane_roadMark->AddType(lane_roadMarkType);

										for (pugi::xml_node line = sub_type.child("line"); line; line = line.next_sibling("line"))
										{
											double length = atof(line.attribute("length").value());
											double space = atof(line.attribute("space").value());
											double t_offset = atof(line.attribute("t_offset").value());
											double s_offset = atof(line.attribute("s_offset").value());

											// rule
											LaneRoadMarkTypeLine::RoadMarkTypeLineRule rule = LaneRoadMarkTypeLine::NONE;
											if (line.attribute("rule") == 0 || !strcmp(line.attribute("rule").value(), ""))
											{
												LOG("Lane road mark type line rule error");
											}
											if (!strcmp(line.attribute("rule").value(), "none"))
											{
												rule = LaneRoadMarkTypeLine::NONE;
											}
											else  if (!strcmp(line.attribute("rule").value(), "caution"))
											{
												rule = LaneRoadMarkTypeLine::CAUTION;
											}
											else  if (!strcmp(line.attribute("rule").value(), "no passing"))
											{
												rule = LaneRoadMarkTypeLine::NO_PASSING;
											}
											else
											{
												LOG("unknown lane road mark type line rule: %s (road id=%d)\n", line.attribute("rule").value(), r->GetId());
											}

											double width = atof(line.attribute("width").value());

											LaneRoadMarkTypeLine *lane_roadMarkTypeLine = new LaneRoadMarkTypeLine(length, space, t_offset, s_offset, rule, width);
											lane_roadMarkType->AddLine(lane_roadMarkTypeLine);
										}
									}
								}
							}
						}
					}
				}
				else
				{
					LOG("Unsupported lane type: %s\n", child->name());
				}
			}
		}

		pugi::xml_node signals = road_node.child("signals");
		if (signals != NULL)
		{
			for (pugi::xml_node signal = signals.child("signal"); signal; signal = signal.next_sibling())
			{
				double s = atof(signal.attribute("s").value());
				double t = atof(signal.attribute("t").value());
				int id = atoi(signal.attribute("id").value());
				std::string name = signal.attribute("name").value();
				
				// dynamic
				bool dynamic = false;
				if (!strcmp(signal.attribute("dynamic").value(), ""))
				{
					LOG("Signal dynamic check error");
				}
				if (!strcmp(signal.attribute("dynamic").value(), "no"))
				{
					dynamic = false;
				}
				else  if (!strcmp(signal.attribute("rule").value(), "yes"))
				{
					dynamic = true;
				}
				else
				{
					LOG("unknown dynamic signal identification: %s (road id=%d)\n", signal.attribute("dynamic").value(), r->GetId());
				}

				// orientation
				Signal::Orientation orientation = Signal::NONE;
				if (signal.attribute("orientation") == 0 || !strcmp(signal.attribute("orientation").value(), ""))
				{
					LOG("Road signal orientation error");
				}
				if (!strcmp(signal.attribute("orientation").value(), "none"))
				{
					orientation = Signal::NONE;
				}
				else  if (!strcmp(signal.attribute("orientation").value(), "+"))
				{
					orientation = Signal::POSITIVE;
				}
				else  if (!strcmp(signal.attribute("orientation").value(), "-"))
				{
					orientation = Signal::NEGATIVE;
				}
				else
				{
					LOG("unknown road signal orientation: %s (road id=%d)\n", signal.attribute("orientation").value(), r->GetId());
				}

				double  z_offset = atof(signal.attribute("zOffset").value());
				std::string country = signal.attribute("country").value();

				// type
				Signal::Type type = Signal::NONETYPE;
				if (signal.attribute("type") == 0 || !strcmp(signal.attribute("type").value(), ""))
				{
					LOG("Road signal type error");
				}
				if (!strcmp(signal.attribute("type").value(), "none") || !strcmp(signal.attribute("type").value(), "-1"))
				{
					type = Signal::NONETYPE;
				}				
				else  if (!strcmp(signal.attribute("type").value(), "1000001"))
				{
					type = Signal::T1000001;
				}
				else  if (!strcmp(signal.attribute("type").value(), "1000002"))
				{
					type = Signal::T1000002;
				}
				else  if (!strcmp(signal.attribute("type").value(), "1000007"))
				{
					type = Signal::T1000007;
				}
				else  if (!strcmp(signal.attribute("type").value(), "1000008"))
				{
					type = Signal::T1000008;
				}
				else  if (!strcmp(signal.attribute("type").value(), "1000009"))
				{
					type = Signal::T1000009;
				}
				else  if (!strcmp(signal.attribute("type").value(), "1000010"))
				{
					type = Signal::T1000010;
				}
				else  if (!strcmp(signal.attribute("type").value(), "1000011"))
				{
					type = Signal::T1000011;
				}
				else  if (!strcmp(signal.attribute("type").value(), "1000012"))
				{
					type = Signal::T1000012;
				}
				else  if (!strcmp(signal.attribute("type").value(), "1000013"))
				{
					type = Signal::T1000013;
				}
				else  if (!strcmp(signal.attribute("type").value(), "1000014"))
				{
					type = Signal::T1000014;
				}
				else  if (!strcmp(signal.attribute("type").value(), "1000015"))
				{
					type = Signal::T1000015;
				}																
				else
				{
					LOG("unknown road signal type: %s (road id=%d)\n", signal.attribute("type").value(), r->GetId());
				}

				// sub_type
				Signal::SubType sub_type = Signal::NONESUBTYPE;
				if (signal.attribute("subtype") == 0 || !strcmp(signal.attribute("subtype").value(), ""))
				{
					LOG("Road signal sub-type error");
				}
				if (!strcmp(signal.attribute("subtype").value(), "none") || !strcmp(signal.attribute("subtype").value(), "-1"))
				{
					sub_type = Signal::NONESUBTYPE;
				}
				else  if (!strcmp(signal.attribute("subtype").value(), "10"))
				{
					sub_type = Signal::SUBT10;
				}
				else  if (!strcmp(signal.attribute("subtype").value(), "20"))
				{
					sub_type = Signal::SUBT20;
				}
				else  if (!strcmp(signal.attribute("subtype").value(), "30"))
				{
					sub_type = Signal::SUBT30;
				}
				else  if (!strcmp(signal.attribute("subtype").value(), "40"))
				{
					sub_type = Signal::SUBT40;
				}
				else  if (!strcmp(signal.attribute("subtype").value(), "50"))
				{
					sub_type = Signal::SUBT50;
				}
				else
				{
					LOG("unknown road signal sub-type: %s (road id=%d)\n", signal.attribute("subtype").value(), r->GetId());
				}

				double value = atof(signal.attribute("value").value());
				std::string unit = signal.attribute("unit").value();
				double height = atof(signal.attribute("height").value());
				double width = atof(signal.attribute("width").value());
				std::string text = signal.attribute("text").value();
				double h_offset = atof(signal.attribute("hOffset").value());
				double pitch = atof(signal.attribute("pitch").value());
				double roll = atof(signal.attribute("roll").value());

				Signal *sig = new Signal(s, t, id, name, dynamic, orientation, z_offset, country, type, sub_type, value, unit, height,
				width, text, h_offset, pitch, roll);
				if (sig != NULL)
				{
					r->AddSignal(sig);
				}
				else
				{
					LOG("Signal: Major error\n");
				}
			}
		}

		if (r->GetNumberOfLaneSections() == 0)
		{
			// Add empty center reference lane
			LaneSection *lane_section = new LaneSection(0.0);
			lane_section->AddLane(new Lane(0, Lane::LANE_TYPE_NONE));
			r->AddLaneSection(lane_section);
		}
			
		road_.push_back(r);
	}

	for (pugi::xml_node junction_node = node.child("junction"); junction_node; junction_node = junction_node.next_sibling("junction"))
	{
		int id = atoi(junction_node.attribute("id").value());
		std::string name = junction_node.attribute("name").value();

		Junction *j = new Junction(id, name);

		for (pugi::xml_node connection_node = junction_node.child("connection"); connection_node; connection_node = connection_node.next_sibling("connection"))
		{
			if (connection_node != NULL)
			{
				int id = atoi(connection_node.attribute("id").value());
				(void)id;
				int incoming_road_id = atoi(connection_node.attribute("incomingRoad").value());
				int connecting_road_id = atoi(connection_node.attribute("connectingRoad").value());
				Road *incoming_road = GetRoadById(incoming_road_id);
				Road *connecting_road = GetRoadById(connecting_road_id);
				ContactPointType contact_point = CONTACT_POINT_UNKNOWN;
				std::string contact_point_str = connection_node.attribute("contactPoint").value();
				if (contact_point_str == "start")
				{
					contact_point = CONTACT_POINT_START;
				}
				else if (contact_point_str == "end")
				{
					contact_point = CONTACT_POINT_END;
				}
				else
				{
					LOG("Unsupported contact point: %s\n", contact_point_str.c_str());
				}

				Connection *connection = new Connection(incoming_road, connecting_road, contact_point);

				for (pugi::xml_node lane_link_node = connection_node.child("laneLink"); lane_link_node; lane_link_node = lane_link_node.next_sibling("laneLink"))
				{
					int from_id = atoi(lane_link_node.attribute("from").value());
					int to_id = atoi(lane_link_node.attribute("to").value());
					connection->AddJunctionLaneLink(from_id, to_id);
				}
				j->AddConnection(connection);
			}
		}
		junction_.push_back(j);
	}

	// CheckConnections();

	return true;
}

Connection::Connection(Road* incoming_road, Road *connecting_road, ContactPointType contact_point)
{
	// Find corresponding road objects
	incoming_road_ = incoming_road;
	connecting_road_ = connecting_road;
	contact_point_ = contact_point;
}

Connection::~Connection()
{ 
	for (size_t i=0; i<lane_link_.size(); i++) 
	{
		delete lane_link_[i];
	}
}

void Connection::AddJunctionLaneLink(int from, int to)
{
	lane_link_.push_back(new JunctionLaneLink(from, to));
}

int Connection::GetConnectingLaneId(int incoming_lane_id)
{
	for (size_t i = 0; i < lane_link_.size(); i++)
	{
		if (lane_link_[i]->from_ == incoming_lane_id)
		{
			return lane_link_[i]->to_;
		}
	}
	return 0;
}

void Connection::Print()
{
	LOG("Connection: incoming %d connecting %d\n", incoming_road_->GetId(), connecting_road_->GetId());
	for (size_t i = 0; i < lane_link_.size(); i++)
	{
		lane_link_[i]->Print();
	}
}

Junction::~Junction()
{ 
	for (size_t i=0; i<connection_.size(); i++)
	{
		delete connection_[i];
	}
}

int Junction::GetNumberOfRoadConnections(int roadId, int laneId)
{
	int counter = 0;

	for (int i = 0; i < GetNumberOfConnections(); i++)
	{
		Connection * connection = GetConnectionByIdx(i);
		if (connection && connection->GetIncomingRoad() && roadId == connection->GetIncomingRoad()->GetId())
		{
			for (int j = 0; j < connection->GetNumberOfLaneLinks(); j++)
			{
				JunctionLaneLink *lane_link = connection->GetLaneLink(j);
				if (laneId == lane_link->from_)
				{
					counter++;
				}
			}
		}
	}
	return counter;
}

LaneRoadLaneConnection Junction::GetRoadConnectionByIdx(int roadId, int laneId, int idx)
{
	int counter = 0;
	LaneRoadLaneConnection lane_road_lane_connection;

	for (int i = 0; i < GetNumberOfConnections(); i++)
	{
		Connection *connection = GetConnectionByIdx(i);

		if (connection && connection->GetIncomingRoad() && roadId == connection->GetIncomingRoad()->GetId())
		{
			for (int j = 0; j < connection->GetNumberOfLaneLinks(); j++)
			{
				JunctionLaneLink *lane_link = connection->GetLaneLink(j);
				if (laneId == lane_link->from_)
				{
					if (counter == idx)
					{
						lane_road_lane_connection.SetLane(laneId);
						lane_road_lane_connection.contact_point_ = connection->GetContactPoint();
						lane_road_lane_connection.SetConnectingRoad(connection->GetConnectingRoad()->GetId());
						lane_road_lane_connection.SetConnectingLane(lane_link->to_);
						// find out driving direction
						int laneSectionId;
						if (lane_link->to_ < 0)
						{
							laneSectionId = 0;
						}
						else
						{
							laneSectionId = connection->GetConnectingRoad()->GetNumberOfLaneSections() - 1;
						}
						if (!connection->GetConnectingRoad()->GetLaneSectionByIdx(laneSectionId)->GetLaneById(lane_link->to_)->IsDriving())
						{
							LOG("OpenDrive::GetJunctionConnection target lane not driving! from %d, %d to %d, %d\n",
								roadId, laneId, connection->GetConnectingRoad()->GetId(), lane_link->to_);
						}

						return lane_road_lane_connection;
					}
					counter++;
				}
			}
		}
	}

//	LOG("RoadConnection not found!");
	return lane_road_lane_connection;
}

int Junction::GetNoConnectionsFromRoadId(int incomingRoadId)
{
	int counter = 0;

	for (int i = 0; i < GetNumberOfConnections(); i++)
	{
		Connection * connection = GetConnectionByIdx(i);
		if (connection && connection->GetIncomingRoad()->GetId() == incomingRoadId)
		{
			counter++;
		}
	}
	
	return counter;
}

int Junction::GetConnectingRoadIdFromIncomingRoadId(int incomingRoadId, int index)
{
	int counter = 0;

	for (int i = 0; i < GetNumberOfConnections(); i++)
	{
		Connection * connection = GetConnectionByIdx(i);
		if (connection && connection->GetIncomingRoad()->GetId() == incomingRoadId)
		{
			if (counter == index)
			{
				return GetConnectionByIdx(i)->GetConnectingRoad()->GetId();
			}
			else
			{
				counter++;
			}
		}
	}
	return -1;
}

void Junction::Print()
{
	LOG("Junction %d %s: \n", id_, name_.c_str());

	for (size_t i=0; i<connection_.size(); i++)
	{
		connection_[i]->Print();
	}
}

bool RoadPath::CheckRoad(Road *checkRoad, RoadPath::PathNode *srcNode, Road *fromRoad)
{
	Road* targetRoad = targetPos_->GetOpenDrive()->GetRoadById(targetPos_->GetTrackId());
	
	RoadLink* nextLink = 0;

	if (srcNode->link->GetElementType() == RoadLink::RoadLink::ELEMENT_TYPE_ROAD)
	{
		if (srcNode->link->GetContactPointType() == ContactPointType::CONTACT_POINT_END)
		{
			nextLink = checkRoad->GetLink(LinkType::PREDECESSOR);
		}
		else
		{
			nextLink = checkRoad->GetLink(LinkType::SUCCESSOR);
		}
	}
	else if (srcNode->link->GetElementType() == RoadLink::ElementType::ELEMENT_TYPE_JUNCTION)
	{
		if (checkRoad->GetLink(LinkType::SUCCESSOR) && 
			checkRoad->GetLink(LinkType::SUCCESSOR)->GetElementId() == fromRoad->GetId())
		{
			nextLink = checkRoad->GetLink(LinkType::PREDECESSOR);
		}
		else if (checkRoad->GetLink(LinkType::PREDECESSOR) &&
			checkRoad->GetLink(LinkType::PREDECESSOR)->GetElementId() == fromRoad->GetId())
		{
			nextLink = checkRoad->GetLink(LinkType::SUCCESSOR);
		}
	}

	if (nextLink == 0)
	{
		// end of road
		return false;
	}

	// Check if next node is already visited
	for (size_t i = 0; i < visited_.size(); i++)
	{
		if (visited_[i]->link == nextLink)
		{
			// Already visited, ignore and return
			return false;
		}
	}

	// Check if next node is already among unvisited
	size_t i;
	for (i = 0; i < unvisited_.size(); i++)
	{
		if (unvisited_[i]->link == nextLink)
		{
			// Consider it, i.e. calc distance and potentially store it (if less than old) 
			if (srcNode->dist + checkRoad->GetLength() < unvisited_[i]->dist)
			{
				unvisited_[i]->dist = srcNode->dist + checkRoad->GetLength();
			}
		}
	}

	if (i == unvisited_.size())
	{
		// link not visited before, add it
		PathNode *pNode = new PathNode;
		pNode->dist = srcNode->dist + checkRoad->GetLength();
		pNode->link = nextLink;
		pNode->fromRoad = checkRoad;
		pNode->previous = srcNode;
		unvisited_.push_back(pNode);
	}

	return true;
}

int RoadPath::Calculate(double &dist)
{
	OpenDrive* odr = startPos_->GetOpenDrive();
	RoadLink *link = 0;
	Junction *junction = 0;
	Road* startRoad = odr->GetRoadById(startPos_->GetTrackId());
	Road* targetRoad = odr->GetRoadById(targetPos_->GetTrackId());
	Road* pivotRoad = startRoad;
	Road* nextRoad = startRoad;
	bool found = false;
	double tmpDist = 0;
	size_t i;
	
	// This method will find and measure the length of the shortest path 
	// between a start position and a target position
	// The implementation is based on Dijkstra's algorithm
	// https://en.wikipedia.org/wiki/Dijkstra%27s_algorithm

	if (pivotRoad == 0)
	{
		LOG("Invalid startpos road ID: %d", startPos_->GetTrackId());
		return -1;
	}

	// Look both forward and backwards from start position
	for (i = 0; i < 2; i++)
	{
		if (i == 0)
		{
			tmpDist = startPos_->GetS();  // distance to first road link is distance to start of road
			link = pivotRoad->GetLink(LinkType::PREDECESSOR);  // Find link to previous road or junction
		}
		else
		{
			tmpDist = pivotRoad->GetLength() - startPos_->GetS();  // distance to end of road
			link = pivotRoad->GetLink(LinkType::SUCCESSOR);  // Find link to previous road or junction
		}

		// If only forward direction would be of interest, add something like:
		// if (abs(startPos_->GetHRelative()) > M_PI_2 && abs(startPos_->GetHRelative()) < 3 * M_PI / 2)
		// then choose predecessor, else successor 

		if (link)
		{
			PathNode* pNode = new PathNode;
			pNode->dist = tmpDist;
			pNode->link = link;
			pNode->fromRoad = pivotRoad;
			pNode->previous = 0;
			unvisited_.push_back(pNode);
		}
	}

	if (startRoad == targetRoad)
	{
		int direction = 0;

		dist = targetPos_->GetS() - startPos_->GetS();

		// Special case: On same road, distance is equal to delta s
		if (startPos_->GetLaneId() < 0)
		{
			if (startPos_->GetHRelative() > M_PI_2 && startPos_->GetHRelative() < 3 * M_PI_2)
			{
				// facing opposite road direction
				dist *= -1;
			}
		}
		else
		{
			// decreasing in lanes with positive IDs
			dist *= -1;
			
			if (startPos_->GetHRelative() < M_PI_2 || startPos_->GetHRelative() > 3 * M_PI_2)
			{
				// facing along road direction
				dist *= -1;
			}
		}

		return 0;
	}

	if (unvisited_.size() == 0)
	{
		// No links
		dist = 0;
		return -1;
	}

	for (i = 0; i < 100 && !found && unvisited_.size() > 0; i++)
	{
		found = false;
		
		// Find unvisited PathNode with shortest distance
		double minDist = LARGE_NUMBER;
		int minIndex = 0;
		for (size_t j = 0; j < unvisited_.size(); j++)
		{
			if (unvisited_[j]->dist < minDist)
			{
				minIndex = (int)j;
				minDist = unvisited_[j]->dist;
			}
		}

		link = unvisited_[minIndex]->link;
		tmpDist = unvisited_[minIndex]->dist;
		pivotRoad = unvisited_[minIndex]->fromRoad;

		// - Inspect all unvisited neighbor nodes (links), measure edge (road) distance to that link
		// - Note the total distance 
		// - If not already in invisited list, put it there. 
		// - Update distance to this link if shorter than previously registered value
		if (link->GetElementType() == RoadLink::ElementType::ELEMENT_TYPE_ROAD)
		{
			// only one edge (road)
			nextRoad = odr->GetRoadById(link->GetElementId());

			if (nextRoad == targetRoad)
			{
				// Special case: On same road, distance is equal to delta s, direction considered
				if (link->GetContactPointType() == ContactPointType::CONTACT_POINT_START)
				{
					tmpDist += targetPos_->GetS();
				}
				else
				{
					tmpDist += nextRoad->GetLength() - targetPos_->GetS();
				}
				
				found = true;
			}
			else
			{
				CheckRoad(nextRoad, unvisited_[minIndex], pivotRoad);
			}
		}
		else if (link->GetElementType() == RoadLink::ElementType::ELEMENT_TYPE_JUNCTION)
		{
			// check all outgoing edges (connecting roads) from the link (junction)
			junction = odr->GetJunctionById(link->GetElementId());
			for (size_t j = 0; j < junction->GetNoConnectionsFromRoadId(pivotRoad->GetId()); j++)
			{
				Road * nextRoad = odr->GetRoadById(junction->GetConnectingRoadIdFromIncomingRoadId(pivotRoad->GetId(), (int)j));
				if (nextRoad == 0)
				{
					return 0;
				}

				if (nextRoad == targetRoad)
				{
					// Special case: On same road, distance is equal to delta s
					tmpDist += targetPos_->GetS();
					found = true;
				}
				else
				{ 
					CheckRoad(nextRoad, unvisited_[minIndex], pivotRoad);
				}
			}
		}
		
		// Mark pivot link as visited (move it from unvisited to visited)
		visited_.push_back(unvisited_[minIndex]);
		unvisited_.erase(unvisited_.begin() + minIndex);
	}

	if (found)
	{
		// Find out whether the path goes forward or backwards from starting position
		if (visited_.size() > 0)
		{
			RoadPath::PathNode* node = visited_.back();

			while (node)
			{
				if (node->previous == 0)
				{
					// This is the first node - inspect whether it is in front or behind start position
					if ((node->link == startRoad->GetLink(LinkType::PREDECESSOR) && 
						abs(startPos_->GetHRelative()) > M_PI_2 && abs(startPos_->GetHRelative()) < 3 * M_PI / 2) ||
						((node->link == startRoad->GetLink(LinkType::SUCCESSOR) &&
						abs(startPos_->GetHRelative()) < M_PI_2 || abs(startPos_->GetHRelative()) > 3 * M_PI / 2)))
					{
						direction_ = 1;
					}
					else
					{
						direction_ = -1;
					}
				}
				node = node->previous;
			}
		}
	}

	dist = direction_ * tmpDist;

	return found ? 0 : -1;
}


RoadPath::~RoadPath()
{
	for (size_t i = 0; i < visited_.size(); i++)
	{
		delete(visited_[i]);
	}
	visited_.clear();

	for (size_t i = 0; i < unvisited_.size(); i++)
	{
		delete(unvisited_[i]);
	}
	unvisited_.clear();
}

OpenDrive::~OpenDrive()
{
	for (size_t i = 0; i < road_.size(); i++)
	{
		delete(road_[i]);
	}
	for (size_t i = 0; i < junction_.size(); i++)
	{
		delete(junction_[i]);
	}
}

int OpenDrive::GetTrackIdxById(int id)
{
	for (int i = 0; i<(int)road_.size(); i++)
	{
		if (road_[i]->GetId() == id)
		{
			return i;
		}
	}
	LOG("OpenDrive::GetTrackIdxById Error: Road id %d not found\n", id);
	return -1;
}

int OpenDrive::GetTrackIdByIdx(int idx)
{
	if (idx >= 0 && idx < (int)road_.size())
	{
		return (road_[idx]->GetId());
	}
	LOG("OpenDrive::GetTrackIdByIdx: idx %d out of range [0:%d]\n", idx, (int)road_.size());
	return 0;
}

int OpenDrive::IsDirectlyConnected(int road1_id, int road2_id, double &angle)
{
	Road *road1 = GetRoadById(road1_id);
	Road *road2 = GetRoadById(road2_id);
	RoadLink *link;

	// Look from road 1, both ends, for road 2 
		
	for (int i = 0; i < 2; i++)
	{
		if ((link = road1->GetLink(i == 0 ? LinkType::SUCCESSOR : LinkType::PREDECESSOR)))
		{
			if (link->GetElementType() == RoadLink::ElementType::ELEMENT_TYPE_ROAD)
			{
				if (link->GetElementId() == road2->GetId())
				{
					angle = 0;
					return i == 0 ? 1 : -1;
				}
			}
			else if (link->GetElementType() == RoadLink::ElementType::ELEMENT_TYPE_JUNCTION)
			{
				Junction *junction = GetJunctionById(link->GetElementId());

				for (int j = 0; j < junction->GetNumberOfConnections(); j++)
				{
					Connection *connection = junction->GetConnectionByIdx(j);
					Position test_pos1;
					Position test_pos2;

					double heading1, heading2;

					// check case where road1 is incoming road
					if (connection->GetIncomingRoad()->GetId() == road1_id && connection->GetConnectingRoad()->GetId() == road2_id)
					{
						test_pos1.SetLanePos(road2_id, 0, 0, 0);
						test_pos2.SetLanePos(road2_id, 0, road2->GetLength(), 0);

						if (connection->GetContactPoint() == CONTACT_POINT_END)
						{
							heading1 = test_pos2.GetH() + M_PI;
							heading2 = test_pos1.GetH() + M_PI;
						}
						else if(connection->GetContactPoint() == CONTACT_POINT_START)
						{
							heading1 = test_pos1.GetH();
							heading2 = test_pos2.GetH();
						}
						else
						{
							LOG("Unexpected contact point %d", connection->GetContactPoint());
							return 0;
						}

						angle = GetAbsAngleDifference(heading1, heading2);

						return i == 0 ? 1 : -1;
					}
					// then check other case where road1 is outgoing from connecting road (connecting road is a road within junction)
					else if (connection->GetConnectingRoad()->GetId() == road2_id && 
						((connection->GetContactPoint() == ContactPointType::CONTACT_POINT_START && connection->GetConnectingRoad()->GetLink(LinkType::SUCCESSOR)->GetElementId() == road1_id) ||
						 (connection->GetContactPoint() == ContactPointType::CONTACT_POINT_END && connection->GetConnectingRoad()->GetLink(LinkType::PREDECESSOR)->GetElementId() == road1_id)) )

					{
						if (connection->GetContactPoint() == CONTACT_POINT_START) // connecting road ends up connecting to road_1
						{
							test_pos1.SetLanePos(road2_id, 0, road2->GetLength(), 0);
							test_pos2.SetLanePos(road2_id, 0, 0, 0);

							if (connection->GetConnectingRoad()->GetLink(LinkType::SUCCESSOR)->GetContactPointType() == CONTACT_POINT_START)  // connecting to start of road_1
							{
								heading1 = test_pos2.GetH();
								heading2 = test_pos1.GetH();
							}
							else if (connection->GetConnectingRoad()->GetLink(LinkType::SUCCESSOR)->GetContactPointType() == CONTACT_POINT_END)  // connecting to end of road_1
							{
								heading1 = test_pos2.GetH() + M_PI;
								heading2 = test_pos1.GetH() + M_PI;
							}
							else
							{
								LOG("Unexpected contact point %d", connection->GetConnectingRoad()->GetLink(LinkType::PREDECESSOR)->GetContactPointType());
								return 0;
							}
						}
						else if (connection->GetContactPoint() == CONTACT_POINT_END) // connecting road start point connecting to road_1 
						{
							test_pos1.SetLanePos(road2_id, 0, 0, 0);
							test_pos2.SetLanePos(road2_id, 0, road2->GetLength(), 0);

							if (connection->GetConnectingRoad()->GetLink(LinkType::PREDECESSOR)->GetContactPointType() == CONTACT_POINT_START)  // connecting to start of road_1
							{
								heading1 = test_pos2.GetH() + M_PI;
								heading2 = test_pos1.GetH() + M_PI;
							}
							else if (connection->GetConnectingRoad()->GetLink(LinkType::PREDECESSOR)->GetContactPointType() == CONTACT_POINT_END)  // connecting to end of road_1
							{
								heading1 = test_pos2.GetH();
								heading2 = test_pos1.GetH();
							}
							else
							{
								LOG("Unexpected contact point %d", connection->GetConnectingRoad()->GetLink(LinkType::PREDECESSOR)->GetContactPointType());
								return 0;
							}
						}
						else
						{
							LOG("Unexpected contact point %d", connection->GetContactPoint());
							return 0;
						}

						angle = GetAbsAngleDifference(heading1, heading2);

						return i == 0 ? 1 : -1;
					}
				}
			}
		}
	}

	return 0;
}

bool OpenDrive::IsIndirectlyConnected(int road1_id, int road2_id, int* &connecting_road_id, int* &connecting_lane_id, int lane1_id, int lane2_id)
{
	Road *road1 = GetRoadById(road1_id);
	Road *road2 = GetRoadById(road2_id);
	RoadLink *link = 0;

	LinkType link_type[2] = { SUCCESSOR , PREDECESSOR };

	// Try both ends
	for (int k = 0; k < 2; k++)
	{
		link = road1->GetLink(link_type[k]);
		if (link == 0)
		{
			continue;
		}

		LaneSection *lane_section = 0;

		if (link->GetElementType() == RoadLink::ELEMENT_TYPE_ROAD)
		{
			if (link->GetElementId() == road2->GetId())
			{
				if (lane1_id != 0 && lane2_id != 0)
				{
					// Check lane connected
					if (link_type[k] == SUCCESSOR)
					{
						lane_section = road1->GetLaneSectionByIdx(road1->GetNumberOfLaneSections() - 1);
					}
					else if (link_type[k] == PREDECESSOR)
					{
						lane_section = road1->GetLaneSectionByIdx(0);
					}
					else
					{
						LOG("Error LinkType %d not suppoered\n", link_type[k]);
						return false;
					}
					if (lane_section == 0)
					{
						LOG("Error lane section == 0\n");
						return false;
					}
					Lane *lane = lane_section->GetLaneById(lane1_id);
					(void)lane;
					if (!(lane_section->GetConnectingLaneId(lane1_id, link_type[k]) == lane2_id))
					{
						return false;
					}
					// Now, check other end lane connectivitiy
				}
				return true;
			}
		}
		// check whether the roads are connected via a junction connecting road and specified lane
		else if (link->GetElementType() == RoadLink::ELEMENT_TYPE_JUNCTION)
		{
			Junction *junction = GetJunctionById(link->GetElementId());

			for (int i = 0; i < junction->GetNumberOfConnections(); i++)
			{
				Connection *connection = junction->GetConnectionByIdx(i);

				if (connection->GetIncomingRoad()->GetId() == road1_id)
				{
					// Found a connecting road - now check if it connects to second road
					Road *connecting_road = connection->GetConnectingRoad();
					RoadLink *exit_link = 0;

					if (connection->GetContactPoint() == ContactPointType::CONTACT_POINT_START)
					{
						exit_link = connecting_road->GetLink(SUCCESSOR);
					}
					else
					{
						exit_link = connecting_road->GetLink(PREDECESSOR);
					}

					if (exit_link->GetElementId() == road2_id)
					{
						// Finally check that lanes are connected through the junction
						// Look at lane section and locate lane connecting both roads
						// Assume connecting road has only one lane section 
						lane_section = connecting_road->GetLaneSectionByIdx(0);
						if (lane_section == 0)
						{
							LOG("Error lane section == 0\n");
							return false;
						}
						for (int j = 0; j < lane_section->GetNumberOfLanes(); j++)
						{
							Lane *lane = lane_section->GetLaneByIdx(j);
							LaneLink *lane_link_predecessor = lane->GetLink(PREDECESSOR);
							LaneLink *lane_link_successor = lane->GetLink(SUCCESSOR);
							if (lane_link_predecessor == 0 || lane_link_successor == 0)
							{
								continue;
							}
							if ((connection->GetContactPoint() == ContactPointType::CONTACT_POINT_START &&
								 lane_link_predecessor->GetId() == lane1_id && 
								 lane_link_successor->GetId() == lane2_id) ||
								(connection->GetContactPoint() == ContactPointType::CONTACT_POINT_END &&
								 lane_link_predecessor->GetId() == lane2_id &&
								 lane_link_successor->GetId() == lane1_id))
							{
								// Found link
								if (connecting_road_id != 0)
								{
									*connecting_road_id = connection->GetConnectingRoad()->GetId();
								}
								if (connecting_lane_id != 0)
								{
									*connecting_lane_id = lane->GetId();
								}
								return true;
							}
						}
					}
				}
			}
		}
		else
		{
			LOG("Error: LinkElementType %d unsupported\n", link->GetElementType());
		}
	}
	
	LOG("Link not found");
	
	return false;
}

int OpenDrive::CheckConnectedRoad(Road *road, RoadLink *link, ContactPointType expected_contact_point_type, Road *road2, RoadLink *link2)
{
	if (link2 == 0)
	{
		return -1;
	}

	if (link2->GetElementType() == RoadLink::ElementType::ELEMENT_TYPE_ROAD)
	{
		if (link->GetElementId() == road->GetId())
		{
			if (link->GetContactPointType() != expected_contact_point_type)
			{
				LOG("Found connecting road from other end, but contact point is wrong (expected START, got %s)",
					ContactPointType2Str(link->GetContactPointType()).c_str());
			}
		}
	}

	return 0;
}

int OpenDrive::CheckJunctionConnection(Junction *junction, Connection *connection)
{
	if (junction == 0)
	{
		return -1;
	}
	
	// Check if junction is referred to from the connected road
	Road *road = connection->GetConnectingRoad();
	if (road == 0)
	{
		LOG("Error no connecting road");
		return -1;
	}

	RoadLink *link[2];
	link[0] = road->GetLink(LinkType::PREDECESSOR);
	link[1] = road->GetLink(LinkType::SUCCESSOR);
	for (int i = 0; i < 2; i++)
	{
		if (link[i] != 0)
		{
			if (link[i]->GetElementType() != RoadLink::ElementType::ELEMENT_TYPE_ROAD)
			{
				LOG("Expected element type ROAD, found %s", link[i]->GetElementType());
				return -1;
			}
			
			if (link[i]->GetElementId() != connection->GetIncomingRoad()->GetId())
			{
				// Check connection from this outgoing road
				Road *road = GetRoadById(link[i]->GetElementId());
				RoadLink *link2[2];
				link2[0] = road->GetLink(LinkType::PREDECESSOR);
				link2[1] = road->GetLink(LinkType::SUCCESSOR);
				for (int j = 0; j < 2; j++)
				{
					if (link2[j] != 0)
					{
						if (link2[j]->GetElementType() == RoadLink::ElementType::ELEMENT_TYPE_JUNCTION &&
							link2[j]->GetElementId() == junction->GetId())
						{
							// Now finally find the reverse link 
							for (int k = 0; k < junction->GetNumberOfConnections(); k++)
							{
								if (junction->GetConnectionByIdx(k)->GetIncomingRoad() == road)
								{
									// Sharing same connecting road?
									if (junction->GetConnectionByIdx(k)->GetConnectingRoad() == connection->GetConnectingRoad())
									{
										return 0;
									}
								}
							}
							LOG("Warning: Missing reverse connection from road %d to %d via junction %d connecting road %d. Potential issue in the OpenDRIVE file.", 
								connection->GetIncomingRoad()->GetId(), road->GetId(), junction->GetId(), connection->GetConnectingRoad()->GetId());
						}
					}
				}
			}
		}
	}

	return -1;
}

int OpenDrive::CheckLink(Road *road, RoadLink *link, ContactPointType expected_contact_point_type)
{
	// does this connection exist in the other direction?
	if (link->GetElementType() == RoadLink::ElementType::ELEMENT_TYPE_ROAD)
	{
		Road *connecting_road = GetRoadById(link->GetElementId());
		if (connecting_road != 0)
		{
			if (CheckConnectedRoad(road, link, expected_contact_point_type, connecting_road, connecting_road->GetLink(LinkType::PREDECESSOR)) == 0)
			{
				return 0;
			}
			else if (CheckConnectedRoad(road, link, expected_contact_point_type, connecting_road, connecting_road->GetLink(LinkType::SUCCESSOR)) == 0)
			{
				return 0;
			}
			else
			{
				LOG("Warning: Reversed road link %d->%d not found. Might be a flaw in the OpenDRIVE description.", road->GetId(), connecting_road->GetId());
			}
		}
	}
	else if (link->GetElementType() == RoadLink::ElementType::ELEMENT_TYPE_JUNCTION)
	{
		Junction *junction = GetJunctionById(link->GetElementId());

		// Check all outgoing connections
		for (size_t i = 0; i < junction->GetNumberOfConnections(); i++)
		{
			Connection *connection = junction->GetConnectionByIdx((int)i);

			if (connection->GetIncomingRoad() == road)
			{
				CheckJunctionConnection(junction, connection);
			}
		}
	}

	return 0;
}

int OpenDrive::CheckConnections()
{
	int counter = 0;
	RoadLink *link;

	for (size_t i = 0; i < road_.size(); i++)
	{
		// Check for connections
		if ((link = road_[i]->GetLink(LinkType::PREDECESSOR)) != 0)
		{
			CheckLink(road_[i], link, ContactPointType::CONTACT_POINT_START);
		}
		if ((link = road_[i]->GetLink(LinkType::SUCCESSOR)) != 0)
		{
			CheckLink(road_[i], link, ContactPointType::CONTACT_POINT_END);
		}
	}
	
	return counter;
}

void OpenDrive::Print()
{
	LOG("Roads:\n");
	for (size_t i=0; i<road_.size(); i++)
	{
		road_[i]->Print();
	}

	LOG("junctions\n");
	for (size_t i=0; i<junction_.size(); i++)
	{
		junction_[i]->Print();
	}
}

void Position::Init()
{
	track_id_ = -1;
	lane_id_ = 0;
	s_ = 0.0;
	s_route_ = 0.0;
	s_trajectory_ = 0.0;
	t_ = 0.0;
	offset_ = 0.0;
	x_ = 0.0;
	y_ = 0.0;
	z_ = 0.0;
	h_ = 0.0;
	p_ = 0.0;
	r_ = 0.0;
	h_offset_ = 0.0;
	h_road_ = 0.0;
	h_relative_ = 0.0;
	curvature_ = 0.0;
	p_road_ = 0.0;
	rel_pos_ = 0;
	type_ = PositionType::NORMAL;
	orientation_type_ = OrientationType::ORIENTATION_ABSOLUTE;

	z_road_ = 0.0;
	track_idx_ = -1;
	geometry_idx_ = -1;
	lane_section_idx_ = -1;
	lane_idx_ = -1;
	elevation_idx_ = -1;
	route_ = 0;
	trajectory_ = 0;
}

Position::Position()
{
	Init();
}

Position::Position(int track_id, double s, double t)
{
	Init();
	SetTrackPos(track_id, s, t);
}

Position::Position(int track_id, int lane_id, double s, double offset)
{
	Init();
	SetLanePos(track_id, lane_id, s, offset);
}

Position::Position(double x, double y, double z, double h, double p, double r)
{
	Init();
	SetInertiaPos(x, y, z, h, p, r);
}

Position::Position(double x, double y, double z, double h, double p, double r, bool calculateTrackPosition)
{
	Init();
	SetInertiaPos(x, y, z, h, p, r, calculateTrackPosition);
}

Position::~Position()
{
	
}

bool Position::LoadOpenDrive(const char *filename)
{
	return(GetOpenDrive()->LoadOpenDriveFile(filename));
}

OpenDrive* Position::GetOpenDrive()
{
	static OpenDrive od;
	return &od; 
}

bool OpenDrive::CheckLaneOSIRequirement(std::vector<double> x0, std::vector<double> y0, std::vector<double> x1, std::vector<double> y1)
{
	double x0_tan_diff, y0_tan_diff, x1_tan_diff, y1_tan_diff;
	x0_tan_diff = x0[2]-x0[0];
	y0_tan_diff = y0[2]-y0[0];
	x1_tan_diff = x1[2]-x1[0];
	y1_tan_diff = y1[2]-y1[0];

	// Avoiding Zero Denominator in OSI point calculations
	if(x0_tan_diff == 0) {x0_tan_diff+=0.001; }

	if(y0_tan_diff == 0) {y0_tan_diff+=0.001; }

	if(x1_tan_diff == 0) {x1_tan_diff+=0.001; }

	if(y1_tan_diff == 0) {y1_tan_diff+=0.001; }

	// Creating tangent line around the point (First Point) with given tolerance
	double k_0 = y0_tan_diff/x0_tan_diff;
	double m_0 = y0[1] - k_0*x0[1];

	// Creating tangent line around the point (Second Point) with given tolerance 
	double k_1 = y1_tan_diff/x1_tan_diff;
	double m_1 = y1[1] - k_1*x1[1];

	// Intersection point of the tangent lines
	double intersect_tangent_x = (m_0 - m_1) / (k_1 - k_0);
	double intersect_tangent_y = k_0*intersect_tangent_x + m_0;

	// Creating real line between the First Point and Second Point
	double k = (y1[1] - y0[1]) / (x1[1] - x0[1]);
	double m = y0[1] - k*x0[1];

	// The maximum distance can be found between the real line and a tangent line: passing through [u_intersect, y_intersect] with slope "k"
	// The perpendicular line to the tangent line can be formulated as f(Q) = intersect_tangent_y + (intersect_tangent_x / k) - Q/k
	// Then the point on the real line which gives maximum distance -> f(Q) = k*Q + m
	double intersect_x = (intersect_tangent_y + (intersect_tangent_x/k) - m) / (k + 1/k);
	double intersect_y = k*intersect_x + m;
	double max_distance = sqrt(pow(intersect_y-intersect_tangent_y,2) + pow(intersect_x-intersect_tangent_x,2));
	
	// Max distance can be "nan" when the lane is perfectly straigt and hence k = 0.
	// In this case, it satisfies OSI_LANE_CALC_REQUIREMENT since it is a perfect line
	if (max_distance < OSI_LANE_CALC_REQUIREMENT || isnan(max_distance))
	{
		return true;
	}
	else
	{
		return false;
	}
}

void OpenDrive::SetLaneOSIPoints()
{
	// Initialization
	Position* pos = new roadmanager::Position();
	Road *road;
	LaneSection *lsec;
	Lane *lane;
	int number_of_lane_sections, number_of_lanes, counter;
	double lsec_end;
	std::vector<double> x0, y0, x1, y1, osi_s, osi_x, osi_y, osi_z, osi_h;
	double s0, s1, s1_prev;
	bool osi_requirement;

	// Looping through each road 
	for (int i=0; i<road_.size(); i++)
	{
		road = road_[i];

		// Looping through each lane section
		number_of_lane_sections = road_[i]->GetNumberOfLaneSections();
		for (int j=0; j<number_of_lane_sections; j++)
		{
			// Get the ending position of the current lane section
			lsec = road->GetLaneSectionByIdx(j);
			if (j == number_of_lane_sections-1)
			{
				lsec_end = road->GetLength();	
			}
			else
			{
				lsec_end = road->GetLaneSectionByIdx(j+1)->GetS();
			}
			
			// Starting points of the each lane section for OSI calculations
			s0 = lsec->GetS();
			s1 = s0+OSI_POINT_CALC_STEPSIZE;
			s1_prev = s0;

			// Looping through each lane
			number_of_lanes = lsec->GetNumberOfLanes();
			for (int k=0; k<number_of_lanes; k++)
			{
				lane = lsec->GetLaneByIdx(k);
				counter = 0;

				// Looping through sequential points along the track determined by "OSI_POINT_CALC_STEPSIZE"
				while(true)
				{
					counter++;

					// [XO, YO] = closest position with given (-) tolerance
					pos->SetLanePos(road->GetId(), lane->GetId(), s0-OSI_TANGENT_LINE_TOLERANCE, 0, j);
					x0.push_back(pos->GetX());
					y0.push_back(pos->GetY());

					// [XO, YO] = Real position with no tolerance
					pos->SetLanePos(road->GetId(), lane->GetId(), s0, 0, j);
					x0.push_back(pos->GetX());
					y0.push_back(pos->GetY());

					// Add the starting point of each lane as osi point
					if (counter == 1)
					{
						osi_s.push_back(s0);
						osi_x.push_back(pos->GetX());
						osi_y.push_back(pos->GetY());
						osi_z.push_back(pos->GetZ());
						osi_h.push_back(pos->GetH());
					}

					// [XO, YO] = closest position with given (+) tolerance
					pos->SetLanePos(road->GetId(), lane->GetId(), s0+OSI_TANGENT_LINE_TOLERANCE, 0, j);
					x0.push_back(pos->GetX());
					y0.push_back(pos->GetY());

					// [X1, Y1] = closest position with given (-) tolerance																																																																																																												
					pos->SetLanePos(road->GetId(), lane->GetId(), s1-OSI_TANGENT_LINE_TOLERANCE, 0, j);
					x1.push_back(pos->GetX());																																	
					y1.push_back(pos->GetY());

					// [X1, Y1] = Real position with no tolerance																																																								
					pos->SetLanePos(road->GetId(), lane->GetId(), s1, 0, j);
					x1.push_back(pos->GetX());
					y1.push_back(pos->GetY());

					// [X1, Y1] = closest position with given (+) tolerance
					pos->SetLanePos(road->GetId(), lane->GetId(), s1+OSI_TANGENT_LINE_TOLERANCE, 0, j);
					x1.push_back(pos->GetX());
					y1.push_back(pos->GetY());

					// Check OSI Requirement between current given points
					if (x1[1]-x0[1] != 0 && y1[1]-y0[1] != 0)
					{
						osi_requirement = CheckLaneOSIRequirement(x0, y0, x1, y1);
					}
					else
					{
						osi_requirement = true;
					}
					
					// If requirement is satisfied -> look further points
					// If requirement is not satisfied:
						// Assign last satisfied point as OSI point
						// Continue searching from the last satisfied point
					if (osi_requirement)
					{
						s1_prev = s1;
						s1 = s1 + OSI_POINT_CALC_STEPSIZE;

					}
					else
					{
						s0 = s1_prev;
						s1_prev = s1;
						s1 = s0 + OSI_POINT_CALC_STEPSIZE;

						if (counter != 1)
						{
							pos->SetLanePos(road->GetId(), lane->GetId(), s0, 0, j);
							osi_s.push_back(s0);
							osi_x.push_back(pos->GetX());
							osi_y.push_back(pos->GetY());
							osi_z.push_back(pos->GetZ());
							osi_h.push_back(pos->GetH());
						}
					}

					// If the end of the lane reached, assign end of the lane as final OSI point for current lane
					if (s1 + OSI_TANGENT_LINE_TOLERANCE >= lsec_end)
					{
						pos->SetLanePos(road->GetId(), lane->GetId(), lsec_end, 0, j);
						osi_s.push_back(lsec_end);
						osi_x.push_back(pos->GetX());
						osi_y.push_back(pos->GetY());
						osi_z.push_back(pos->GetZ());
						osi_h.push_back(pos->GetH());
						break;
					}

					// Clear x-y collectors for next iteration
					x0.clear();
					y0.clear();
					x1.clear();
					y1.clear();
				}

				// Set all collected osi points for the current lane
				lane->osi_points_.Set(osi_s, osi_x, osi_y, osi_z, osi_h);

				// Clear osi collectors for next iteration
				osi_s.clear();
				osi_x.clear();
				osi_y.clear();
				osi_z.clear();
				osi_h.clear();

				// Re-assign the starting point of the next lane as the start point of the current lane section for OSI calculations
				s0 = lsec->GetS();
				s1 = s0+OSI_POINT_CALC_STEPSIZE;
				s1_prev = s0;
			}
		}
	}
}

void OpenDrive::SetLaneBoundaryPoints()
{
	// Initialization
	Position* pos = new roadmanager::Position();
	Road *road;
	LaneSection *lsec;
	Lane *lane;
	int number_of_lane_sections, number_of_lanes, counter;
	double lsec_end;
	std::vector<double> x0, y0, x1, y1, osi_s, osi_x, osi_y, osi_z, osi_h;
	double s0, s1, s1_prev;
	bool osi_requirement; 

	// Looping through each road 
	for (int i=0; i<road_.size(); i++)
	{
		road = road_[i];

		// Looping through each lane section
		number_of_lane_sections = road_[i]->GetNumberOfLaneSections();
		for (int j=0; j<number_of_lane_sections; j++)
		{
			// Get the ending position of the current lane section
			lsec = road->GetLaneSectionByIdx(j);
			if (j == number_of_lane_sections-1)
			{
				lsec_end = road->GetLength();	
			}
			else
			{
				lsec_end = road->GetLaneSectionByIdx(j+1)->GetS();
			}
			
			// Starting points of the each lane section for OSI calculations
			s0 = lsec->GetS();
			s1 = s0+OSI_POINT_CALC_STEPSIZE;
			s1_prev = s0;

			// Looping through each lane
			number_of_lanes = lsec->GetNumberOfLanes();
			for (int k=0; k<number_of_lanes; k++)
			{
				lane = lsec->GetLaneByIdx(k);
				counter = 0;

				int n_roadmarks = lane->GetNumberOfRoadMarks(); 
				if (n_roadmarks == 0)
				{
					// Looping through sequential points along the track determined by "OSI_POINT_CALC_STEPSIZE"
					while(true)
					{
						counter++;

						// [XO, YO] = closest position with given (-) tolerance
						pos->SetLaneBoundaryPos(road->GetId(), lane->GetId(), s0-OSI_TANGENT_LINE_TOLERANCE, 0, j);
						x0.push_back(pos->GetX());
						y0.push_back(pos->GetY());

						// [XO, YO] = Real position with no tolerance
						pos->SetLaneBoundaryPos(road->GetId(), lane->GetId(), s0, 0, j);
						x0.push_back(pos->GetX());
						y0.push_back(pos->GetY());

						// Add the starting point of each lane as osi point
						if (counter == 1)
						{
							osi_s.push_back(s0);
							osi_x.push_back(pos->GetX());
							osi_y.push_back(pos->GetY());
							osi_z.push_back(pos->GetZ());
							osi_h.push_back(pos->GetH());
						}

						// [XO, YO] = closest position with given (+) tolerance
						pos->SetLaneBoundaryPos(road->GetId(), lane->GetId(), s0+OSI_TANGENT_LINE_TOLERANCE, 0, j);
						x0.push_back(pos->GetX());
						y0.push_back(pos->GetY());

						// [X1, Y1] = closest position with given (-) tolerance																																																																																																												
						pos->SetLaneBoundaryPos(road->GetId(), lane->GetId(), s1-OSI_TANGENT_LINE_TOLERANCE, 0, j);
						x1.push_back(pos->GetX());																																	
						y1.push_back(pos->GetY());

						// [X1, Y1] = Real position with no tolerance																																																								
						pos->SetLaneBoundaryPos(road->GetId(), lane->GetId(), s1, 0, j);
						x1.push_back(pos->GetX());
						y1.push_back(pos->GetY());

						// [X1, Y1] = closest position with given (+) tolerance
						pos->SetLaneBoundaryPos(road->GetId(), lane->GetId(), s1+OSI_TANGENT_LINE_TOLERANCE, 0, j);
						x1.push_back(pos->GetX());
						y1.push_back(pos->GetY());

						// Check OSI Requirement between current given points
						if (x1[1]-x0[1] != 0 && y1[1]-y0[1] != 0)
						{
							osi_requirement = CheckLaneOSIRequirement(x0, y0, x1, y1);
						}
						else
						{
							osi_requirement = true;
						}
						
						// If requirement is satisfied -> look further points
						// If requirement is not satisfied:
							// Assign last satisfied point as OSI point
							// Continue searching from the last satisfied point
						if (osi_requirement)
						{
							s1_prev = s1;
							s1 = s1 + OSI_POINT_CALC_STEPSIZE;

						}
						else
						{
							s0 = s1_prev;
							s1_prev = s1;
							s1 = s0 + OSI_POINT_CALC_STEPSIZE;

							if (counter != 1)
							{
								pos->SetLaneBoundaryPos(road->GetId(), lane->GetId(), s0, 0, j);
								osi_s.push_back(s0);
								osi_x.push_back(pos->GetX());
								osi_y.push_back(pos->GetY());
								osi_z.push_back(pos->GetZ());
								osi_h.push_back(pos->GetH());
							}
						}

						// If the end of the lane reached, assign end of the lane as final OSI point for current lane
						if (s1 + OSI_TANGENT_LINE_TOLERANCE >= lsec_end)
						{
							pos->SetLaneBoundaryPos(road->GetId(), lane->GetId(), lsec_end, 0, j);
							osi_s.push_back(lsec_end);
							osi_x.push_back(pos->GetX());
							osi_y.push_back(pos->GetY());
							osi_z.push_back(pos->GetZ());
							osi_h.push_back(pos->GetH());
							break;
						}

						// Clear x-y collectors for next iteration
						x0.clear();
						y0.clear();
						x1.clear();
						y1.clear();
					}
					// Initialization of LaneBoundary class
					LaneBoundaryOSI * lb = new LaneBoundaryOSI((int)0); 
					// add the lane boundary class to the lane class and generating the global id 
					lane->SetLaneBoundary(lb); 
					//Fills up the osi points in the lane boundary class 
					lb->osi_points_.Set(osi_s, osi_x, osi_y, osi_z, osi_h);
					// Clear osi collectors for next iteration
					osi_s.clear();
					osi_x.clear();
					osi_y.clear();
					osi_z.clear();
					osi_h.clear();

					// Re-assign the starting point of the next lane as the start point of the current lane section for OSI calculations
					s0 = lsec->GetS();
					s1 = s0+OSI_POINT_CALC_STEPSIZE;
					s1_prev = s0;
					std::cout << "Create LaneBoundary for lane with local id " << lane->GetId() << std::endl; 
				}
			}
		}
	} 
}

void OpenDrive::SetRoadMarkOSIPoints()
{
	// Initialization
	Position* pos = new roadmanager::Position();
	Road *road;
	LaneSection *lsec;
	Lane *lane;
	LaneRoadMark *lane_roadMark;
	LaneRoadMarkType *lane_roadMarkType;
	LaneRoadMarkTypeLine *lane_roadMarkTypeLine;
	int number_of_lane_sections, number_of_lanes, number_of_roadmarks, number_of_roadmarktypes, number_of_roadmarklines, counter;
	double s0, s1, s1_prev, lsec_end, s_roadmark, s_end_roadmark, s_roadmarkline, s_end_roadmarkline;
	std::vector<double> x0, x1, y0, y1, osi_s_rm, osi_x_rm, osi_y_rm, osi_z_rm, osi_h_rm;
	bool osi_requirement;

	// Looping through each road 
	for (int i=0; i<road_.size(); i++)
	{
		road = road_[i];

		// Looping through each lane section
		number_of_lane_sections = road_[i]->GetNumberOfLaneSections();
		for (int j=0; j<number_of_lane_sections; j++)
		{
			// Get the ending position of the current lane section
			lsec = road->GetLaneSectionByIdx(j);
			if (j == number_of_lane_sections-1)
			{
				lsec_end = road->GetLength();	
			}
			else
			{
				lsec_end = road->GetLaneSectionByIdx(j+1)->GetS();
			}

			// Looping through each lane
			number_of_lanes = lsec->GetNumberOfLanes();
			for (int k=0; k<number_of_lanes; k++)
			{
				lane = lsec->GetLaneByIdx(k);

				// Looping through each roadMark within the lane
				number_of_roadmarks = lane->GetNumberOfRoadMarks();
				if (number_of_roadmarks != 0)
				{
					
					for (int m=0; m<number_of_roadmarks; m++)
					{
						lane_roadMark = lane->GetLaneRoadMarkByIdx(m);
						s_roadmark = lsec->GetS() + lane_roadMark->GetSOffset();
						if (m == number_of_roadmarks-1)
						{
							s_end_roadmark = lsec_end;
						}
						else
						{
							s_end_roadmark = lane->GetLaneRoadMarkByIdx(m+1)->GetSOffset();
						}
						
						// Check the existence of "type" keyword under roadmark
						number_of_roadmarktypes = lane_roadMark->GetNumberOfRoadMarkTypes();
						if (number_of_roadmarktypes != 0)
						{
							lane_roadMarkType = lane_roadMark->GetLaneRoadMarkTypeByIdx(0);
							number_of_roadmarklines = lane_roadMarkType->GetNumberOfRoadMarkTypeLines();

							// Looping through each roadmarkline under roadmark
							for (int n=0; n<number_of_roadmarklines; n++)
							{
								lane_roadMarkTypeLine = lane_roadMarkType->GetLaneRoadMarkTypeLineByIdx(n);
								s_roadmarkline = s_roadmark + lane_roadMarkTypeLine->GetSOffset();
								if (lane_roadMarkTypeLine != 0)
								{
									if (n == number_of_roadmarklines-1)
									{
										s_end_roadmarkline = s_end_roadmark;
									}
									else
									{
										s_end_roadmarkline = lane_roadMarkType->GetLaneRoadMarkTypeLineByIdx(n+1)->GetSOffset();
									}

									if (lane_roadMark->GetType() == LaneRoadMark::RoadMarkType::BROKEN)
									{

										// Setting OSI points for each roadmarkline
										while(true)
										{
											pos->SetRoadMarkPos(road->GetId(), lane->GetId(), m, 0, n, s_roadmarkline, 0, j);
											osi_s_rm.push_back(s_roadmarkline);
											osi_x_rm.push_back(pos->GetX());
											osi_y_rm.push_back(pos->GetY());
											osi_z_rm.push_back(pos->GetZ());
											osi_h_rm.push_back(pos->GetH());

											pos->SetRoadMarkPos(road->GetId(), lane->GetId(), m, 0, n, s_roadmarkline+lane_roadMarkTypeLine->GetLength(), 0, j);
											osi_s_rm.push_back(s_roadmarkline+lane_roadMarkTypeLine->GetLength());
											osi_x_rm.push_back(pos->GetX());
											osi_y_rm.push_back(pos->GetY());
											osi_z_rm.push_back(pos->GetZ());
											osi_h_rm.push_back(pos->GetH());

											s_roadmarkline += lane_roadMarkTypeLine->GetLength() + lane_roadMarkTypeLine->GetSpace();
											if (s_roadmarkline >= s_end_roadmarkline)
											{
												break;
											}
										}
									}
									else if (lane_roadMark->GetType() == LaneRoadMark::RoadMarkType::SOLID)
									{
										s0 = s_roadmarkline;
										s1 = s0+OSI_POINT_CALC_STEPSIZE;
										s1_prev = s0;
										counter = 0;
										
										while(true)
										{
											counter++;

											// [XO, YO] = closest position with given (-) tolerance
											pos->SetRoadMarkPos(road->GetId(), lane->GetId(), m, 0, n, s0-OSI_TANGENT_LINE_TOLERANCE, 0, j);
											x0.push_back(pos->GetX());
											y0.push_back(pos->GetY());

											// [XO, YO] = Real position with no tolerance
											pos->SetRoadMarkPos(road->GetId(), lane->GetId(), m, 0, n, s0, 0, j);
											x0.push_back(pos->GetX());
											y0.push_back(pos->GetY());

											// Add the starting point of each lane as osi point
											if (counter == 1)
											{
												osi_s_rm.push_back(s0);
												osi_x_rm.push_back(pos->GetX());
												osi_y_rm.push_back(pos->GetY());
												osi_z_rm.push_back(pos->GetZ());
												osi_h_rm.push_back(pos->GetH());
											}

											// [XO, YO] = closest position with given (+) tolerance
											pos->SetRoadMarkPos(road->GetId(), lane->GetId(), m, 0, n, s0+OSI_TANGENT_LINE_TOLERANCE, 0, j);
											x0.push_back(pos->GetX());
											y0.push_back(pos->GetY());

											// [X1, Y1] = closest position with given (-) tolerance																																																																																																												
											pos->SetRoadMarkPos(road->GetId(), lane->GetId(), m, 0, n, s1-OSI_TANGENT_LINE_TOLERANCE, 0, j);
											x1.push_back(pos->GetX());																																	
											y1.push_back(pos->GetY());

											// [X1, Y1] = Real position with no tolerance																																																								
											pos->SetRoadMarkPos(road->GetId(), lane->GetId(), m, 0, n, s1, 0, j);
											x1.push_back(pos->GetX());
											y1.push_back(pos->GetY());

											// [X1, Y1] = closest position with given (+) tolerance
											pos->SetRoadMarkPos(road->GetId(), lane->GetId(), m, 0, n, s1+OSI_TANGENT_LINE_TOLERANCE, 0, j);
											x1.push_back(pos->GetX());
											y1.push_back(pos->GetY());

											// Check OSI Requirement between current given points
											osi_requirement = CheckLaneOSIRequirement(x0, y0, x1, y1);

											// If requirement is satisfied -> look further points
											// If requirement is not satisfied:
												// Assign last satisfied point as OSI point
												// Continue searching from the last satisfied point
											if (osi_requirement)
											{
												s1_prev = s1;
												s1 = s1 + OSI_POINT_CALC_STEPSIZE;

											}
											else
											{
												s0 = s1_prev;
												s1_prev = s1;
												s1 = s0 + OSI_POINT_CALC_STEPSIZE;

												if (counter != 1)
												{
													pos->SetRoadMarkPos(road->GetId(), lane->GetId(), m, 0, n, s0, 0, j);
													osi_s_rm.push_back(s0);
													osi_x_rm.push_back(pos->GetX());
													osi_y_rm.push_back(pos->GetY());
													osi_z_rm.push_back(pos->GetZ());
													osi_h_rm.push_back(pos->GetH());
												}
											}

											// If the end of the road mark line reached, assign end of the road mark line as final OSI point for current road mark line
											if (s1 >= s_end_roadmarkline)
											{
												pos->SetRoadMarkPos(road->GetId(), lane->GetId(), m, 0, n, s_end_roadmarkline, 0, j);
												osi_s_rm.push_back(s_end_roadmarkline);
												osi_x_rm.push_back(pos->GetX());
												osi_y_rm.push_back(pos->GetY());
												osi_z_rm.push_back(pos->GetZ());
												osi_h_rm.push_back(pos->GetH());
												break;
											}

											// Clear x-y collectors for next iteration
											x0.clear();
											y0.clear();
											x1.clear();
											y1.clear();

										}
									}


									// Set all collected osi points for the current lane rpadmarkline
									lane_roadMarkTypeLine->osi_points_.Set(osi_s_rm, osi_x_rm, osi_y_rm, osi_z_rm, osi_h_rm);

									// Clear osi collectors for roadmarks for next iteration
									osi_s_rm.clear();
									osi_x_rm.clear();
									osi_y_rm.clear();
									osi_z_rm.clear();
									osi_h_rm.clear();
								}
								else
								{
									LOG("LaneRoadMarkTypeLine %d for LaneRoadMarkType for LaneRoadMark %d for lane %d is not defined", n, m, lane->GetId());
								}
							}
						}
						else
						{
							LOG("LaneRoadMarkType for LaneRoadMark %d for lane %d is not defined", m, lane->GetId());
						}	
					}
				}
				else
				{
					LOG("LaneRoadMarks for lane %d is not defined", lane->GetId());
				}
			}
		}
	}
}

bool OpenDrive::SetRoadOSI()
{
	SetLaneOSIPoints();
	SetRoadMarkOSIPoints();
	SetLaneBoundaryPoints(); 
	return true;
}

int LaneSection::GetClosestLaneIdx(double s, double t, double &offset)
{
	double min_offset = t;  // Initial offset relates to reference line
	int candidate_lane_idx = -1;

	for (int i = 0; i < GetNumberOfLanes(); i++)  // Search through all lanes
	{
		int lane_id = GetLaneIdByIdx(i);
		double laneCenterOffset = SIGN(lane_id) * GetCenterOffset(s, lane_id);

		if (GetLaneById(lane_id)->IsDriving() && (candidate_lane_idx == -1 || fabs(t - laneCenterOffset) < fabs(min_offset)))
		{
			min_offset = t - laneCenterOffset;
 			candidate_lane_idx = i;
		}
	}

	offset = min_offset;

	return candidate_lane_idx;
}

int Position::GotoClosestDrivingLaneAtCurrentPosition()
{
	Road *road = GetOpenDrive()->GetRoadByIdx(track_idx_);
	if (road == 0)
	{
		LOG("No road %d", track_idx_);
		return -1;
	}

	LaneSection *lane_section = road->GetLaneSectionByIdx(lane_section_idx_);

	if (lane_section == 0)
	{
		LOG("No lane section for idx %d - keeping current lane setting\n", lane_section_idx_);
		return -1;
	}

	double offset;
	int lane_idx = lane_section->GetClosestLaneIdx(s_, t_, offset);

	if (lane_idx == -1)
	{
		LOG("Failed to find a valid drivable lane");
		return -1;
	}

	lane_id_ = lane_section->GetLaneIdByIdx(lane_idx);
	offset_ = offset;

	return 0;
}

void Position::Track2Lane()
{
	Road *road = GetOpenDrive()->GetRoadByIdx(track_idx_);
	if (road == 0)
	{
		LOG("Position::Track2Lane Error: No road %d\n", track_idx_);
		return;
	}

	Geometry *geometry = road->GetGeometry(geometry_idx_);
	if (geometry == 0)
	{
		LOG("Position::Track2Lane Error: No geometry %d\n", geometry_idx_);
		return;
	}

	// Find LaneSection according to s, starting from current
	int lane_section_idx = road->GetLaneSectionIdxByS(s_, lane_section_idx_);
	LaneSection *lane_section = road->GetLaneSectionByIdx(lane_section_idx);
	if (lane_section == 0)
	{
		LOG("No lane section for idx %d - keeping current lane setting", lane_section_idx_);
		return;
	}

	// Find the closest driving lane within the lane section
	double offset;
	int lane_idx = lane_section->GetClosestLaneIdx(s_, t_, offset);

	if (lane_idx == -1)
	{
		LOG("Failed find closest lane");
		return;
	}

	offset_ = offset;
	// Update cache indices
	lane_idx_ = lane_idx;
	lane_id_ = lane_section->GetLaneIdByIdx(lane_idx_);
	lane_section_idx_ = lane_section_idx;
}

double Position::GetDistToTrackGeom(double x3, double y3, double z3, double h, Road *road, Geometry *geom, bool &inside, double &sNorm)
{
	// Step 1: Approximate geometry with a line, and check distance roughly

	double x1, y1, h1;
	double x2, y2, h2;
	int side;
	double dist = 0;
	double dsMin = 0;
	double z = 0;
	double min_lane_dist;

	// Evaluate line endpoints to get a straight line in between
	geom->EvaluateDS(0, &x1, &y1, &h1);
	geom->EvaluateDS(geom->GetLength(), &x2, &y2, &h2);

	// Apply lane offset
	x1 += road->GetLaneOffset(0) * cos(h1 + M_PI_2);
	y1 += road->GetLaneOffset(geom->GetLength()) * sin(h1 + M_PI_2);
	x2 += road->GetLaneOffset(0) * cos(h2 + M_PI_2);
	y2 += road->GetLaneOffset(geom->GetLength()) * sin(h2 + M_PI_2);

	// Find vector from point perpendicular to line segment
	double x4, y4;
	ProjectPointOnVector2D(x3, y3, x1, y1, x2, y2, x4, y4);

	// Check whether the projected point is inside or outside line segment
	inside = PointInBetweenVectorEndpoints(x4, y4, x1, y1, x2, y2, sNorm);

	if (inside)
	{
		// Distance between given point and that point projected on the straight line
		dist = PointDistance2D(x3, y3, x4, y4);
	}
	else
	{
		// Distance is measured between point to closest endpoint of line
		double d1, d2;

		d1 = PointDistance2D(x3, y3, x1, y1);
		d2 = PointDistance2D(x3, y3, x2, y2);
		if (d1 < d2)
		{
			dist = d1;
			dsMin = 0;
			sNorm = 0;
		}
		else
		{
			dist = d2;
			dsMin = geom->GetLength();
			sNorm = 1;
		}
	}

	// Find out what side of the straight line the gigen point is located
	side = PointSideOfVec(x3, y3, x1, y1, x2, y2);

	// Now, calculate accurate distance from given point to road geometry - not to a straight line
	// But do this only for relevant geometries within reasonable short distance - 
	// else just use approximate distance value as calculated above

	if (dist < 50 + 0.5 * geom->GetLength())  // Extend search area for long geometries since they might bend from the straight line
	{
		// Step 2: Find s value within given geometry segment
		// If heading at start and end points of the geometry are practically equal let's approximate with a straight line
		if (GetAbsAngleDifference(h1, h2) < 0.01)
		{
			// If small heading difference, treat segment as a straight line 
			// Just use the normalized s value from calculation above, but clip at 0 and 1 to keep it inside geometry boundries
			dsMin = CLAMP(sNorm, 0.0, 1.0) * geom->GetLength();
		}
		else
		{
			// Strategy: 
			// 1. Find intersection of the two geometry endpoint tangents 
			// 2. Define a line segment from intersection to the point of query
			// 3. Find out angles between this line segment l1 and extended tangents t1 and t2
			// 4. s value corresponds to the angle between l1 and t1 divided by angle between t2 and t1

			double t1x1, t1y1, t1x2, t1y2, t2x1, t2y1, t2x2, t2y2, px, py, l1x, l1y;

			// Define tangent vectors from geometry start- and end point respectivelly 
			t1x1 = x1;
			t1y1 = y1;
			t1x2 = t1x1 + cos(h1 + M_PI_2);
			t1y2 = t1y1 + sin(h1 + M_PI_2);

			t2x1 = x2;
			t2y1 = y2;
			t2x2 = t2x1 + cos(h2 + M_PI_2);
			t2y2 = t2y1 + sin(h2 + M_PI_2);

			if (GetIntersectionOfTwoLineSegments(t1x1, t1y1, t1x2, t1y2, t2x1, t2y1, t2x2, t2y2, px, py) == 0)
			{
				l1x = px - x3;
				l1y = py - y3;

				// First normalize l1
				double l1_len = sqrt(l1x * l1x + l1y * l1y);
				double l1_norm_x = l1x / l1_len;
				double l1_norm_y = l1y / l1_len;

				// Redefine tangents in direction towards intersection point
				double t1x = px - x1;
				double t1y = py - y1;
				double t2x = px - x2;
				double t2y = py - y2;
				double t1_len = sqrt(t1x * t1x + t1y * t1y);
				double t1_norm_x = t1x / t1_len;
				double t1_norm_y = t1y / t1_len;
				double t2_len = sqrt(t2x * t2x + t2y * t2y);
				double t2_norm_x = t2x / t2_len;
				double t2_norm_y = t2y / t2_len;



				// Then run acos on dot products to find angles
				double angle1 = acos(GetDotProduct2D(l1_norm_x, l1_norm_y, t1_norm_x, t1_norm_y));
				double angle2 = acos(GetDotProduct2D(t2_norm_x, t2_norm_y, t1_norm_x, t1_norm_y));

				// Check whether point is inside fan shape that that extends perpendicular from endpoints along tangents
				double d1 = GetDotProduct2D(cos(h1), sin(h1), x3 - x1, y3 - y1);
				double d2 = GetDotProduct2D(cos(h2), sin(h2), x3 - x2, y3 - y2);

				if (d1 > 0 && d2 < 0)  // if angle is not within {-90:90} 
				{
					inside = true;
					sNorm = angle1 / angle2;
					dsMin = geom->GetLength() * sNorm;
				}
				else
				{
					inside = false;
				}
			}
			else
			{
				// Lines are close to parallell, meaning geometry is or close to a straight line - keep calculations from the approx method above
			}
		}
	
		double sMin = geom->GetS() + dsMin;
		double x, y;
		double pitch = 0;


		// Find out Z level
		road->GetZAndPitchByS(sMin, &z, &pitch, &elevation_idx_);

		// Step 3: Find exact position along road geometry at calculated s-value
		// and calculated distance from this point on road to given point 

		geom->EvaluateDS(dsMin, &x, &y, &h);
		// Apply lane offset
		x += road->GetLaneOffset(sMin) * cos(h + M_PI_2);
		y += road->GetLaneOffset(sMin) * sin(h + M_PI_2);
		dist = PointDistance2D(x3, y3, x, y);

		// Check whether the point is left or right side of road
		// x3, y3 is the point checked against a vector aligned with heading
		side = PointSideOfVec(x3, y3, x, y, x + cos(h), y + sin(h));

		// dist is now actually the lateral distance from reference lane, e.g. track coordinate t-value

		// Finally calculate exakt distance, but only for inside points
		LaneSection *lane_section = road->GetLaneSectionByS(sMin);
		min_lane_dist = std::numeric_limits<double>::infinity();
		if (lane_section != 0)
		{
			for (int i = 0; i < lane_section->GetNumberOfLanes(); i++)
			{
				if (lane_section->GetLaneByIdx(i)->IsDriving())
				{
					double lane_dist;
					{
						double signed_offset = dist * SIGN(side);
						double signed_lane_center_offset = SIGN(lane_section->GetLaneIdByIdx(i)) * lane_section->GetCenterOffset(sMin, lane_section->GetLaneIdByIdx(i));
						lane_dist = signed_offset - signed_lane_center_offset;
						if (fabs(lane_dist) < fabs(min_lane_dist))
						{
							min_lane_dist = lane_dist;
						}
					}
				}
			}
		}
	} 
	else
	{
		min_lane_dist = dist;
	}

	return fabs(min_lane_dist) + fabs(GetZ() - z);
}

void Position::XYZH2TrackPos(double x3, double y3, double z3, double h3, bool alignZPitchRoll)
{
	double dist;
	double distMin = std::numeric_limits<double>::infinity();
	double sNorm;
	double sNormMin = 0;
	Geometry *geom, *current_geom;
	Geometry *geomMin = 0;
	Road *road, *current_road = 0;
	Road *roadMin = 0;
	bool inside = false;
	bool directlyConnected = false;
	bool directlyConnectedMin = false;
	double weight = 0; // Add some resistance to switch from current road, applying a stronger bound to current road
	double angle = 0;
	bool search_done = false;

	if (GetOpenDrive()->GetNumOfRoads() == 0)
	{
		return;
	}

	if ((current_road = GetOpenDrive()->GetRoadByIdx(track_idx_)) != 0)
	{
		if ((current_geom = current_road->GetGeometry(geometry_idx_)) == 0)
		{
			LOG("Invalid geometry index %d\n", geometry_idx_);
			return;
		}
	}
	
	x_ = x3;
	y_ = y3;

	for (int i = -1; !search_done && i < GetOpenDrive()->GetNumOfRoads(); i++)
	{
		if (i == -1)
		{
			// First check current road. IF the new point is ON this road, i.e. within drivable lanes, - then don't look further
			if (current_road)
			{
				road = current_road;
			}
			else
			{
				continue;  // Skip, no current road
			}
		}
		else
		{
			if (current_road && i == track_idx_)
			{
				continue; // Skip, already checked this one
			}
			else
			{
				road = GetOpenDrive()->GetRoadByIdx(i);
			}
		}

		weight = 0;
		angle = 0;

		// Add resistance to leave current road or directly connected ones 
		// actual weights are totally unscientific... up to tuning
		if (current_road && (road == current_road || GetOpenDrive()->IsDirectlyConnected(current_road->GetId(), road->GetId(), angle)))
		{
			weight = angle;
			directlyConnected = true;
		}
		else
		{
			if (directlyConnectedMin) // if already found a directly connected position - add offset distance
			{
				weight = 3;
			}

			weight += 5;  // For non connected roads add additional "penalty" threshold  
			directlyConnected = false;
		}
		
		for (int j = -1; j < road->GetNumberOfGeometries(); j++)
		{
			if (j == -1)
			{
				if (road == current_road)
				{
					// If current road, first check current segment
					geom = road->GetGeometry(geometry_idx_);
				}
				else
				{
					continue;  // no current road, skip
				}
			}
			else
			{
				if (road == current_road && j == geometry_idx_)
				{
					continue; // Skip, already checked this one
				}
				else
				{
					geom = road->GetGeometry(j); 
				}
			}
			
			dist = GetDistToTrackGeom(x3, y3, z3, h3, road, geom, inside, sNorm);
			
			dist += weight + (inside ? 0 : 2);  // penalty for roads outside projection area

			if (dist < distMin)
			{
				geomMin = geom;
				directlyConnectedMin = directlyConnected;
				roadMin = road;
				sNormMin = CLAMP(sNorm, 0.0, 1.0);
				distMin = dist;
			}

			// Special case - if point is on current road
			if (road == current_road)
			{
				if (dist < road->GetLaneWidthByS(sNormMin * geomMin->GetLength(), lane_id_) / 2.0)
				{
					// If inside drivable lanes boundry, stay on current road
					search_done = true;
					break;
				}
			}
		}
	}

	if (roadMin == 0)
	{
		LOG("Error finding minimum distance\n");
		return;
	}

	double dsMin = sNormMin * geomMin->GetLength();
	double sMin = geomMin->GetS() + dsMin;
	double x, y;

	// Found closest geometry. Now calculate exact distance to geometry. First find point perpendicular on geometry.
	geomMin->EvaluateDS(dsMin, &x, &y, &h_road_);
	
	// Apply lane offset
	x += roadMin->GetLaneOffset(sMin) * cos(h_road_ + M_PI_2);
	y += roadMin->GetLaneOffset(sMin) * sin(h_road_ + M_PI_2);
	distMin = PointDistance2D(x3, y3, x, y);

	// Check whether the point is left or right side of road
	// x3, y3 is the point checked against closest point on geometry
	int side = PointSideOfVec(x3, y3, x, y, x + cos(h_road_), y + sin(h_road_));

	// Set specified heading
	SetHeading(h3);

	// Find out what lane and set position
	SetTrackPos(roadMin->GetId(), sMin, distMin * side, false);

	EvaluateRoadZPitchRoll(alignZPitchRoll);
}
	

bool Position::EvaluateRoadZPitchRoll(bool alignZPitchRoll)
{
	bool ret_value = GetRoadById(track_id_)->GetZAndPitchByS(s_, &z_road_, &p_road_, &elevation_idx_);

	if (alignZPitchRoll)
	{
		z_ = z_road_;
		p_ = p_road_;
		r_ = 0;  // Road roll not implementade yet

		// Find out pitch of road in driving direction
		if (GetHRelative() > M_PI / 2 && GetHRelative() < 3 * M_PI / 2)
		{
			p_ *= -1;
			// r_ *= -1;
		}
	}

	return ret_value;
}

void Position::Track2XYZ()
{
	if (GetOpenDrive()->GetNumOfRoads() == 0)
	{
		return;
	}

	Road *road = GetOpenDrive()->GetRoadByIdx(track_idx_);
	if (road == 0)
	{
		LOG("Position::Track2XYZ Error: No road %d\n", track_idx_);
		return;
	}

	Geometry *geometry = road->GetGeometry(geometry_idx_);
	if (geometry == 0)
	{
		LOG("Position::Track2XYZ Error: No geometry %d\n", geometry_idx_);
		return;
	}

	geometry->EvaluateDS(s_ - geometry->GetS(), &x_, &y_, &h_road_);
	
	// Consider lateral t position, perpendicular to track heading
	double x_local = (t_ + road->GetLaneOffset(s_)) * cos(h_road_ + M_PI_2);
	double y_local = (t_ + road->GetLaneOffset(s_)) * sin(h_road_ + M_PI_2);
	h_road_ += atan(road->GetLaneOffsetPrim(s_)) + h_offset_;
	h_road_ = GetAngleInInterval2PI(h_road_);
	h_ = GetAngleInInterval2PI(h_road_ + h_relative_);  // Update heading, taking relative heading into account
	x_ += x_local;
	y_ += y_local;

	// z = Elevation 
	EvaluateRoadZPitchRoll(true);
}

void Position::LaneBoundary2Track()
{
	Road *road = GetOpenDrive()->GetRoadByIdx(track_idx_);
	t_ = 0;

	if (road != 0 && road->GetNumberOfLaneSections() > 0)
	{
		LaneSection *lane_section = road->GetLaneSectionByIdx(lane_section_idx_);

		if (lane_section != 0 && lane_id_ !=0)
		{
			t_ = offset_ + lane_section->GetOuterOffset(s_, lane_id_) * (lane_id_ < 0 ? -1 : 1);
			h_offset_ = lane_section->GetOuterOffsetHeading(s_, lane_id_) * (lane_id_ < 0 ? -1 : 1);
		}
	}
}

void Position::Lane2Track()
{
	Road *road = GetOpenDrive()->GetRoadByIdx(track_idx_);
	t_ = 0;

	if (road != 0 && road->GetNumberOfLaneSections() > 0)
	{
		LaneSection *lane_section = road->GetLaneSectionByIdx(lane_section_idx_);

		if (lane_section != 0)
		{
			t_ = offset_ + lane_section->GetCenterOffset(s_, lane_id_) * (lane_id_ < 0 ? -1 : 1);
			h_offset_ = lane_section->GetCenterOffsetHeading(s_, lane_id_) * (lane_id_ < 0 ? -1 : 1);
		}
	}
}

void Position::RoadMark2Track()
{
	Road *road = GetOpenDrive()->GetRoadByIdx(track_idx_);
	t_ = 0;

	if (road != 0 && road->GetNumberOfLaneSections() > 0)
	{
		LaneSection *lane_section = road->GetLaneSectionByIdx(lane_section_idx_);

		if (lane_section != 0 && lane_id_ !=0)
		{
			t_ = offset_ + lane_section->GetOuterOffset(s_, lane_id_) * (lane_id_ < 0 ? -1 : 1);
			h_offset_ = lane_section->GetOuterOffsetHeading(s_, lane_id_) * (lane_id_ < 0 ? -1 : 1);
		}

		Lane *lane = lane_section->GetLaneByIdx(lane_idx_);
		LaneRoadMark *lane_roadmark = lane->GetLaneRoadMarkByIdx(roadmark_idx_);
		LaneRoadMarkType *lane_roadmarktype = lane_roadmark->GetLaneRoadMarkTypeByIdx(roadmarktype_idx_);
		LaneRoadMarkTypeLine *lane_roadmarktypeline = lane_roadmarktype->GetLaneRoadMarkTypeLineByIdx(roadmarkline_idx_);
		
		if (lane_roadmarktypeline != 0)
		{
			t_ = t_ + lane_roadmarktypeline->GetTOffset();
		}
	}
}

void Position::XYZ2Track(bool alignZAndPitch)
{
	XYZH2TrackPos(x_, y_, z_, h_, alignZAndPitch);
}

int Position::SetLongitudinalTrackPos(int track_id, double s)
{
	Road *road;

	if (GetOpenDrive()->GetNumOfRoads() == 0)
	{
		return -1;
	}
	
	if ((road = GetOpenDrive()->GetRoadById(track_id)) == 0)
	{
		LOG("Position::Set Error: track %d not found\n", track_id);
		
		// Just hard code values and return
		track_id_ = track_id;
		s_ = s;

		return -1;
	}
	if (track_id != track_id_)
	{
		// update internal track and geometry indices
		track_id_ = track_id;
		track_idx_ = GetOpenDrive()->GetTrackIdxById(track_id);
		geometry_idx_ = 0;
		elevation_idx_ = 0;
		lane_section_idx_ = 0;
		lane_id_ = 0;
		lane_idx_ = 0;
	}

	if (s > road->GetLength())
	{
		if (s > road->GetLength() + SMALL_NUMBER)
		{
			LOG("Position::Set Warning: s (%.2f) too large, track %d only %.2f m long\n", s, track_id_, road->GetLength());
		}
		s_ = road->GetLength();
	}
	else
	{
		s_ = s;
	}

	Geometry *geometry = road->GetGeometry(geometry_idx_);
	// check if still on same geometry
	if (s_ > geometry->GetS() + geometry->GetLength())
	{
		while (s_ > geometry->GetS() + geometry->GetLength() && geometry_idx_ < road->GetNumberOfGeometries() - 1)
		{
			// Move to next geometry
			geometry = road->GetGeometry(++geometry_idx_);
		}
	}
	else if (s_ < geometry->GetS())
	{
		while (s_ < geometry->GetS() && geometry_idx_ > 0)
		{
			// Move to previous geometry
			geometry = road->GetGeometry(--geometry_idx_);
		}
	}

	return 0;
}

void Position::SetTrackPos(int track_id, double s, double t, bool calculateXYZ)
{
	if (SetLongitudinalTrackPos(track_id, s) != 0)
	{
		return;
	}

	t_ = t;
	Track2Lane();
	if (calculateXYZ)
	{
		Track2XYZ();
	}
}

void Position::ForceLaneId(int lane_id)
{
	if (lane_idx_ < 0 || lane_section_idx_ < 0)
	{
		return;
	}
	// find out lateral distance between current and target lane
	Road *road = GetRoadById(GetTrackId());

	double lat_dist = road->GetLaneSectionByIdx(lane_section_idx_)->GetOffsetBetweenLanes(lane_id_, lane_id, GetS());

	lane_id_ = lane_id;
	offset_ -= lat_dist;
}

static std::string LinkType2Str(LinkType type)
{
	if (type == LinkType::PREDECESSOR)
	{
		return "PREDECESSOR";
	}
	else if (type == LinkType::SUCCESSOR)
	{
		return "SUCCESSOR";
	}
	else if (type == LinkType::NONE)
	{
		return "NONE";
	}
	else if (type == LinkType::UNKNOWN)
	{
		return "UNKNOWN";
	}
	else
	{
		return "UNDEFINED";
	}
}

std::string OpenDrive::ContactPointType2Str(ContactPointType type)
{
	if (type == ContactPointType::CONTACT_POINT_START)
	{
		return "PREDECESSOR";
	}
	else if (type == ContactPointType::CONTACT_POINT_END)
	{
		return "SUCCESSOR";
	}
	else if (type == ContactPointType::CONTACT_POINT_NONE)
	{
		return "NONE";
	}
	else if (type == ContactPointType::CONTACT_POINT_UNKNOWN)
	{
		return "UNKNOWN";
	}
	else
	{
		return "UNDEFINED";
	}
}

std::string OpenDrive::ElementType2Str(RoadLink::ElementType type)
{
	if (type == RoadLink::ElementType::ELEMENT_TYPE_JUNCTION)
	{
		return "JUNCTION";
	}
	else if (type == RoadLink::ElementType::ELEMENT_TYPE_ROAD)
	{
		return "ROAD";
	}
	else if (type == RoadLink::ElementType::ELEMENT_TYPE_UNKNOWN)
	{
		return "UNKNOWN";
	}
	else
	{
		return "UNDEFINED";
	}
}

int Position::MoveToConnectingRoad(RoadLink *road_link, ContactPointType &contact_point_type, Junction::JunctionStrategyType strategy)
{
	Road *road = GetOpenDrive()->GetRoadByIdx(track_idx_);
	Road *next_road = 0;
	LaneSection *lane_section;
	Lane *lane;
	int new_lane_id = 0;

	if (road == 0)
	{
		LOG("Invalid road id %d\n", road->GetId());
		return -1;
	}

	if (road_link->GetElementId() == -1)
	{
		LOG("No connecting road or junction at rid %d link_type %s", road->GetId(), LinkType2Str(road_link->GetType()).c_str());
		return -1;
	}
	
	// Get lane info from current road
	lane_section = road->GetLaneSectionByIdx(lane_section_idx_);
	if (lane_section == 0)
	{
		LOG("No lane section rid %d ls_idx %d link_type  %s", road->GetId(), lane_section_idx_, LinkType2Str(road_link->GetType()).c_str());
		return -1;
	}

	lane = lane_section->GetLaneByIdx(lane_idx_);
	if (lane == 0)
	{
		LOG("No lane rid %d lidx %d nlanes %d link_type %s lsecidx %d\n", 
			road->GetId(), lane_idx_, lane_section->GetNumberOfLanes(), LinkType2Str(road_link->GetType()).c_str(), lane_section_idx_);
		return -1;
	}
	
	if (road_link->GetElementType() == RoadLink::ELEMENT_TYPE_ROAD)
	{
		LaneLink *lane_link = lane->GetLink(road_link->GetType());
		if (lane_link != 0)
		{
			new_lane_id = lane->GetLink(road_link->GetType())->GetId();
			if (new_lane_id == 0)
			{
				LOG("Road+ new lane id %d\n", new_lane_id);
			}
		}
		else
		{
			//LOG("No lane link from rid %d lid %d to rid %d", GetTrackId(), GetLaneId(), road_link->GetElementId());
		}
		contact_point_type = road_link->GetContactPointType();
		next_road = GetOpenDrive()->GetRoadById(road_link->GetElementId());
	}
	else if (road_link->GetElementType() == RoadLink::ELEMENT_TYPE_JUNCTION)
	{
		Junction *junction = GetOpenDrive()->GetJunctionById(road_link->GetElementId());

		if (junction == 0)
		{
			LOG("Error: junction %d not existing\n", road_link->GetElementType());
			return -1;
		}
	
		int connection_idx = 0;
		int n_connections = junction->GetNumberOfRoadConnections(road->GetId(), lane->GetId());

		if (n_connections == 0)
		{
//			LOG("No connections from road id %d lane id %d in junction %d", road->GetId(), lane->GetId(), junction->GetId());
			return -1;
		}
		else if (n_connections == 1)
		{
			connection_idx = 0;
		}
		else
		{
			// find valid connecting road, if multiple choices choose either most straight one OR by random
			if (strategy == Junction::JunctionStrategyType::STRAIGHT)
			{
				// Find the straighest link
				int best_road_index = 0;
				double min_heading_diff = 1E10; // set huge number
				for (int i = 0; i < n_connections; i++)
				{
					LaneRoadLaneConnection lane_road_lane_connection = 
						junction->GetRoadConnectionByIdx(road->GetId(), lane->GetId(), i);
					next_road = GetOpenDrive()->GetRoadById(lane_road_lane_connection.GetConnectingRoadId()); 

					Position test_pos;
					if (lane_road_lane_connection.contact_point_ == CONTACT_POINT_START)
					{
						// Inspect heading at the connecting road
						test_pos.SetLanePos(next_road->GetId(), new_lane_id, next_road->GetLength(), 0);
					}
					else if (lane_road_lane_connection.contact_point_ == CONTACT_POINT_END)
					{
						test_pos.SetLanePos(next_road->GetId(), new_lane_id, 0, 0);
					}
					else
					{
						LOG("Unexpected contact point type: %d", road_link->GetContactPointType());
					}

					// Transform angle into a comparable format

					double heading_diff = GetAbsAngleDifference(test_pos.GetHRoad(), GetHRoad());
					if (heading_diff > M_PI / 2)
					{
						heading_diff = fabs(heading_diff - M_PI);  // don't care of driving direction here
					}

					if (heading_diff < min_heading_diff)
					{
						min_heading_diff = heading_diff;
						best_road_index = i;
					}
				}
				connection_idx = best_road_index;
			}
			else if (strategy == Junction::JunctionStrategyType::RANDOM)
			{
				connection_idx = (int)(n_connections * (double)mt_rand() / mt_rand.max());
			}
		}

		LaneRoadLaneConnection lane_road_lane_connection = junction->GetRoadConnectionByIdx(road->GetId(), lane->GetId(), connection_idx);
		contact_point_type = lane_road_lane_connection.contact_point_;

		new_lane_id = lane_road_lane_connection.GetConnectinglaneId();
		next_road = GetOpenDrive()->GetRoadById(lane_road_lane_connection.GetConnectingRoadId());
	}

	if (next_road == 0)
	{
		LOG("No next road\n");
		return -1;
	}

	if (new_lane_id == 0)
	{
		LOG("No connection from rid %d lid %d -> rid %d eltype %d - try moving to closest lane\n", 
			road->GetId(), lane->GetId(), road_link->GetElementId(), road_link->GetElementType());

		// Find closest lane on new road - by convert to track pos and then set lane offset = 0
		if (road_link->GetContactPointType() == CONTACT_POINT_START)
		{
			SetTrackPos(next_road->GetId(), 0, GetT(), false);
		}
		else if (road_link->GetContactPointType() == CONTACT_POINT_END)
		{
			SetTrackPos(next_road->GetId(), next_road->GetLength(), GetT(), false);
		}
		offset_ = 0;

		return 0;
	}

	double new_offset = offset_;
	// EG: Suggestion, positiv offset_ should always move towards the reference line
	// it simplifies lane change action since we dont have to consider if we change track during the action
	// but then we need to consider this when we convert between offset_ and t_ etc.
	// now I do this to keep same world position after we go to different track, I think... :)
	if (SIGN(lane_id_) != SIGN(new_lane_id))
	{
		new_offset *= -1;
	}

	// Find out if connecting to start or end of new road
	if (road_link->GetContactPointType() == CONTACT_POINT_START)
	{
		// Specify first (0) lane section
		SetLanePos(next_road->GetId(), new_lane_id, 0, new_offset, 0);
	}
	else if (road_link->GetContactPointType() == CONTACT_POINT_END)
	{
		// Find out and specify last lane section
		SetLanePos(next_road->GetId(), new_lane_id, next_road->GetLength(), new_offset, GetRoadById(road_link->GetElementId())->GetNumberOfLaneSections()-1);
	}
	else if (road_link->GetContactPointType() == CONTACT_POINT_NONE && road_link->GetElementType() == RoadLink::ELEMENT_TYPE_JUNCTION)
	{
		if (contact_point_type == CONTACT_POINT_START)
		{
			SetLanePos(next_road->GetId(), new_lane_id, 0, new_offset);
		}
		else if (contact_point_type == CONTACT_POINT_END)
		{
			SetLanePos(next_road->GetId(), new_lane_id, next_road->GetLength(), new_offset);
		}
		else
		{
			LOG("Unexpected contact point: %d\n", contact_point_type);
		}
	}
	else
	{
		LOG("Unsupported contact point type %d\n", road_link->GetContactPointType());
		return -1;
	}

	return 0;
}

int Position::MoveAlongS(double ds, double dLaneOffset, Junction::JunctionStrategyType strategy)
{
	RoadLink *link;
	double ds_signed = ds;
	int max_links = 8;  // limit lookahead through junctions/links 
	ContactPointType contact_point_type;

	if (type_ == PositionType::RELATIVE_LANE)
	{
		// Create a temporary position to evaluate in relative lane coordinates
		Position pos = *this->rel_pos_;

		// First move position along s
		pos.MoveAlongS(this->s_);
		
		// Then move laterally
		pos.SetLanePos(pos.track_id_, pos.lane_id_ + this->lane_id_, pos.s_, pos.offset_ + this->offset_);

		this->x_ = pos.x_;
		this->y_ = pos.y_;
		this->z_ = pos.z_;
		this->h_ = pos.h_;
		this->p_ = pos.p_;
		this->r_ = pos.r_;

		return 0;
	}

	if (GetOpenDrive()->GetNumOfRoads() == 0 || track_idx_ < 0)
	{
		// No roads available or current track undefined
		return 0;
	}

	// EG: If offset_ is not along reference line, but instead along lane direction then we dont need
	// the SIGN() adjustment. But for now this adjustment means that a positive dLaneOffset always moves left?
	offset_ += dLaneOffset * -SIGN(GetLaneId());
	double s_stop = 0;
	
	for (int i = 0; i < max_links; i++)
	{
		ds_signed = -SIGN(GetLaneId()) * ds; // adjust sign of ds according to lane direction - right lane is < 0 in road dir

		if (s_ + ds_signed > GetOpenDrive()->GetRoadByIdx(track_idx_)->GetLength())
		{
			ds_signed = s_ + ds_signed - GetOpenDrive()->GetRoadByIdx(track_idx_)->GetLength();
			link = GetOpenDrive()->GetRoadByIdx(track_idx_)->GetLink(SUCCESSOR);
			s_stop = GetOpenDrive()->GetRoadByIdx(track_idx_)->GetLength();
		}
		else if (s_ + ds_signed < 0)
		{
			ds_signed = s_ + ds_signed;
			link = GetOpenDrive()->GetRoadByIdx(track_idx_)->GetLink(PREDECESSOR);
			s_stop = 0;
		}
		else  // New position is within current track
		{
			break;
		}

		if (!link || link->GetElementId() == -1 || MoveToConnectingRoad(link, contact_point_type, strategy) != 0)
		{
			// Failed to find a connection, stay at end of current road
			SetLanePos(track_id_, lane_id_, s_stop, offset_);

			// Return special code
			return 1;
		}

		ds = SIGN(ds) * fabs(ds_signed);
	}

	SetLanePos(track_id_, lane_id_, s_ + ds_signed, offset_);
	return 0;
}

void Position::SetLanePos(int track_id, int lane_id, double s, double offset, int lane_section_idx)
{
	offset_ = offset;
	int old_lane_id = lane_id_;
	int old_track_id = track_id_;

	if (SetLongitudinalTrackPos(track_id, s) != 0)
	{
		lane_id_ = lane_id;
		offset_ = offset;
		return;
	}

	Road *road = GetOpenDrive()->GetRoadById(track_id);
	if (road == 0)
	{
		LOG("Position::Set Error: track %d not available\n", track_id);
		lane_id_ = lane_id;
		offset_ = offset;
		return;
	}

	if (lane_id != lane_id_ && lane_section_idx == -1)
	{
		// New lane ID might indicate a discreet jump to a new, distant position, reset lane section, if not specified in func parameter)
		lane_section_idx = road->GetLaneSectionIdxByS(s);
	}

	LaneSection *lane_section = 0;
	if (lane_section_idx > -1)  // If lane section was specified or reset
	{
		lane_section_idx_ = lane_section_idx;
		lane_section = road->GetLaneSectionByIdx(lane_section_idx_);

		lane_id_ = lane_id;
	}
	else  // Find LaneSection and info according to s
	{
		LaneInfo lane_info = road->GetLaneInfoByS(s_, lane_section_idx_, lane_id_);
		lane_section_idx_ = lane_info.lane_section_idx_;
		lane_id_ = lane_info.lane_id_;
		
		lane_section = road->GetLaneSectionByIdx(lane_section_idx_);
	}

	if (lane_section != 0)
	{
		lane_idx_ = lane_section->GetLaneIdxById(lane_id_);
		if (lane_idx_ == -1)
		{
			LOG("lane_idx %d fail for lane id %d\n", lane_idx_, lane_id_);
			lane_idx_ = 0;
		}
	}
	else
	{
		LOG("Position::Set (lanepos) Error - lanesection NULL lsidx %d rid %d lid %d\n",
			lane_section_idx_, road->GetId(), lane_id_);
	}

	// Check road direction when on new track 
	if (old_lane_id != 0 && lane_id_ != 0 && track_id_ != old_track_id && SIGN(lane_id_) != SIGN(old_lane_id))
	{
		h_relative_ = GetAngleSum(h_relative_, M_PI);
	}

	// If moved over to opposite driving direction, then turn relative heading 180 degrees
	//if (old_lane_id != 0 && lane_id_ != 0 && SIGN(lane_id_) != SIGN(old_lane_id))
	//{
	//	h_relative_ = GetAngleSum(h_relative_, M_PI);
	//}

	Lane2Track();
	Track2XYZ();
}

void Position::SetLaneBoundaryPos(int track_id, int lane_id, double s, double offset, int lane_section_idx)
{
	offset_ = offset;
	int old_lane_id = lane_id_;
	int old_track_id = track_id_;

	if (SetLongitudinalTrackPos(track_id, s) != 0)
	{
		lane_id_ = lane_id;
		offset_ = offset;
		return;
	}

	Road *road = GetOpenDrive()->GetRoadById(track_id);
	if (road == 0)
	{
		LOG("Position::Set Error: track %d not available\n", track_id);
		lane_id_ = lane_id;
		offset_ = offset;
		return;
	}

	if (lane_id != lane_id_ && lane_section_idx == -1)
	{
		// New lane ID might indicate a discreet jump to a new, distant position, reset lane section, if not specified in func parameter)
		lane_section_idx = road->GetLaneSectionIdxByS(s);
	}

	LaneSection *lane_section = 0;
	if (lane_section_idx > -1)  // If lane section was specified or reset
	{
		lane_section_idx_ = lane_section_idx;
		lane_section = road->GetLaneSectionByIdx(lane_section_idx_);

		lane_id_ = lane_id;
	}
	else  // Find LaneSection and info according to s
	{
		LaneInfo lane_info = road->GetLaneInfoByS(s_, lane_section_idx_, lane_id_);
		lane_section_idx_ = lane_info.lane_section_idx_;
		lane_id_ = lane_info.lane_id_;
		
		lane_section = road->GetLaneSectionByIdx(lane_section_idx_);
	}

	if (lane_section != 0)
	{
		lane_idx_ = lane_section->GetLaneIdxById(lane_id_);
		if (lane_idx_ == -1)
		{
			LOG("lane_idx %d fail for lane id %d\n", lane_idx_, lane_id_);
			lane_idx_ = 0;
		}
	}
	else
	{
		LOG("Position::Set (lanepos) Error - lanesection NULL lsidx %d rid %d lid %d\n",
			lane_section_idx_, road->GetId(), lane_id_);
	}

	// Check road direction when on new track 
	if (old_lane_id != 0 && lane_id_ != 0 && track_id_ != old_track_id && SIGN(lane_id_) != SIGN(old_lane_id))
	{
		h_relative_ = GetAngleSum(h_relative_, M_PI);
	}

	// If moved over to opposite driving direction, then turn relative heading 180 degrees
	//if (old_lane_id != 0 && lane_id_ != 0 && SIGN(lane_id_) != SIGN(old_lane_id))
	//{
	//	h_relative_ = GetAngleSum(h_relative_, M_PI);
	//}

	//Lane2Track();
	LaneBoundary2Track(); 
	Track2XYZ();
}

void Position::SetRoadMarkPos(int track_id, int lane_id, int roadmark_idx, int roadmarktype_idx, int roadmarkline_idx, double s, double offset, int lane_section_idx)
{
	offset_ = offset;
	int old_lane_id = lane_id_;
	int old_track_id = track_id_;

	if (SetLongitudinalTrackPos(track_id, s) != 0)
	{
		lane_id_ = lane_id;
		offset_ = offset;
		roadmark_idx_ = roadmark_idx;
		roadmarktype_idx_ = roadmarktype_idx;
		roadmarkline_idx_ = roadmarkline_idx;
		return;
	}

	Road *road = GetOpenDrive()->GetRoadById(track_id);
	if (road == 0)
	{
		LOG("Position::Set Error: track %d not available\n", track_id);
		lane_id_ = lane_id;
		offset_ = offset;
		return;
	}

	if (lane_id != lane_id_ && lane_section_idx == -1)
	{
		// New lane ID might indicate a discreet jump to a new, distant position, reset lane section, if not specified in func parameter)
		lane_section_idx = road->GetLaneSectionIdxByS(s);
	}

	LaneSection *lane_section = 0;
	if (lane_section_idx > -1)  // If lane section was specified or reset
	{
		lane_section_idx_ = lane_section_idx;
		lane_section = road->GetLaneSectionByIdx(lane_section_idx_);

		lane_id_ = lane_id;
	}
	else  // Find LaneSection and info according to s
	{
		LaneInfo lane_info = road->GetLaneInfoByS(s_, lane_section_idx_, lane_id_);
		lane_section_idx_ = lane_info.lane_section_idx_;
		lane_id_ = lane_info.lane_id_;
		
		lane_section = road->GetLaneSectionByIdx(lane_section_idx_);
	}

	if (lane_section != 0)
	{
		lane_idx_ = lane_section->GetLaneIdxById(lane_id_);
		if (lane_idx_ == -1)
		{
			LOG("lane_idx %d fail for lane id %d\n", lane_idx_, lane_id_);
			lane_idx_ = 0;
		}
	}
	else
	{
		LOG("Position::Set (lanepos) Error - lanesection NULL lsidx %d rid %d lid %d\n",
			lane_section_idx_, road->GetId(), lane_id_);
	}

	// Check road direction when on new track 
	if (old_lane_id != 0 && lane_id_ != 0 && track_id_ != old_track_id && SIGN(lane_id_) != SIGN(old_lane_id))
	{
		h_relative_ = GetAngleSum(h_relative_, M_PI);
	}

	Lane *lane = lane_section->GetLaneByIdx(lane_idx_);
	if (lane != 0)
	{
		roadmark_idx_ = roadmark_idx;
	}
	
	LaneRoadMark *lane_roadmark = lane->GetLaneRoadMarkByIdx(roadmark_idx_);
	if (lane_roadmark != 0)
	{
		s_ = s_ + lane_roadmark->GetSOffset();
	}
	else
	{
		LOG("roadmark_idx_ %d fail for lane id %d\n", roadmark_idx_, lane_idx_);
		roadmark_idx_ = 0;
	}

	if (lane_roadmark->GetNumberOfRoadMarkTypes() != 0)
	{
		roadmarktype_idx_ = roadmarktype_idx;
	}
	else
	{
		roadmarktype_idx_ = 0;
	}
	
	LaneRoadMarkType *lane_roadmarktype = lane_roadmark->GetLaneRoadMarkTypeByIdx(roadmarktype_idx_);
	if (lane_roadmarktype != 0)
	{
		roadmarkline_idx_ = roadmarkline_idx;
		LaneRoadMarkTypeLine *lane_roadmarktypeline = lane_roadmarktype->GetLaneRoadMarkTypeLineByIdx(roadmarkline_idx_);
		if (lane_roadmarktypeline != 0)
		{
			s_ = s_ + lane_roadmarktypeline->GetSOffset();
		}
		else
		{
			LOG("roadmarktypeline_idx_ %d fail for roadmarktype_idx %d\n", roadmarkline_idx_, roadmarktype_idx_);
			roadmarkline_idx_ = 0;
		}
	}
	else
	{
		LOG("roadmarktype_idx_ %d fail for roadmark_idx %d\n", roadmarktype_idx_, roadmark_idx_);
		roadmarkline_idx_ = 0;
	}

	// If moved over to opposite driving direction, then turn relative heading 180 degrees
	//if (old_lane_id != 0 && lane_id_ != 0 && SIGN(lane_id_) != SIGN(old_lane_id))
	//{
	//	h_relative_ = GetAngleSum(h_relative_, M_PI);
	//}

	RoadMark2Track();
	Track2XYZ();
}

void Position::SetInertiaPos(double x, double y, double z, double h, double p, double r, bool updateTrackPos)
{
	x_ = x;
	y_ = y;
	z_ = z;
	SetHeading(h);
	p_ = p;
	r_ = r;

	if (updateTrackPos)
	{
		XYZ2Track();
	}
}

void Position::SetHeading(double heading)
{
	h_ = heading;
	h_relative_ = GetAngleInInterval2PI(GetAngleDifference(h_, h_road_));
}

void Position::SetHeadingRelative(double heading)
{
	h_relative_ = GetAngleInInterval2PI(heading);
	h_ = GetAngleSum(h_road_, h_relative_);
}

void Position::SetHeadingRelativeRoadDirection(double heading)
{
	if (h_relative_ > M_PI_2 && h_relative_ < 3 * M_PI_2)
	{
		// Driving towards road direction
		h_relative_ = GetAngleInInterval2PI(-heading + M_PI);
		//LOG("Driving towards road direction h_ %.2f h_relative_ %.2f heading %.2f ", h_, h_relative_, heading);
	}
	else
	{
		h_relative_ = GetAngleInInterval2PI(heading);
		//LOG("Driving along road direction h_ %.2f h_relative_ %.2f heading %.2f ", h_, h_relative_, heading);
	}
	h_ = GetAngleSum(h_road_, h_relative_);
}

double Position::GetCurvature()
{
	Geometry *geom = GetOpenDrive()->GetGeometryByIdx(track_idx_, geometry_idx_);
	
	if (geom)
	{
		return geom->EvaluateCurvatureDS(GetS() - geom->GetS());
	}
	else
	{
		return 0;
	}
}

double Position::GetHRoadInDrivingDirection()
{
	return h_road_ + (lane_id_ > 0 ? M_PI : 0);
}

double Position::GetPRoadInDrivingDirection()
{
	return p_road_ * (lane_id_ > 0 ? -1 : 1);
}

double Position::GetHRelativeDrivingDirection()
{
	return GetAngleDifference(h_, GetDrivingDirection());
}

double Position::GetSpeedLimit()
{
	double speed_limit = 70 / 3.6;  // some default speed
	Road *road = GetOpenDrive()->GetRoadByIdx(track_idx_);
	
	if (road)
	{
		speed_limit = road->GetSpeedByS(s_);

		if (speed_limit < SMALL_NUMBER)
		{
			// No speed limit defined, set a value depending on number of lanes
			speed_limit = GetOpenDrive()->GetRoadByIdx(track_idx_)->GetNumberOfDrivingLanesSide(GetS(), SIGN(GetLaneId())) > 1 ? 120 / 3.6 : 60 / 3.6;
		}
	}

	return speed_limit;
}

double Position::GetDrivingDirection()
{
	double x, y, h;
	Geometry *geom = GetOpenDrive()->GetGeometryByIdx(track_idx_, geometry_idx_);

	if (!geom)
	{
		return h_;
	}

	geom->EvaluateDS(GetS() - geom->GetS(), &x, &y, &h);

	// adjust 180 degree according to side of road
	if (GetLaneId() > 0)  // Left side of road reference line
	{
		h = GetAngleSum(h, M_PI);
	}

	return(h);
}

void Position::CopyRMPos(Position *from)
{
	// Preserve route field
	Route *tmp = route_;
	
	*this = *from;
	route_ = tmp;
}


void Position::PrintTrackPos()
{
	LOG("	Track pos: (road_id %d, s %.2f, t %.2f, h %.2f)", track_id_, s_, t_, h_);
}

void Position::PrintLanePos()
{
	LOG("	Lane pos: (road_id %d, lane_id %d, s %.2f, offset %.2f, h %.2f)", track_id_, lane_id_, s_, offset_, h_);
}

void Position::PrintInertialPos()
{
	LOG("	Inertial pos: (x %.2f, y %.2f, z %.2f, h %.2f, p %.2f, r %.2f)", x_, y_, z_, h_, p_, r_);
}

void Position::Print()
{
	LOG("Position:");
	PrintTrackPos();
	PrintLanePos();
	PrintInertialPos();
}

void Position::PrintXY()
{
	LOG("%.2f, %.2f\n", x_, y_);
}

double Position::getRelativeDistance(Position target_position, double &x, double &y)
{
	// Calculate diff vector from current to target
	double diff_x, diff_y;

	diff_x = target_position.GetX() - GetX();
	diff_y = target_position.GetY() - GetY();

	// Compensate for current heading (rotate so that current heading = 0)
	x = diff_x * cos(-GetH()) - diff_y * sin(-GetH());
	y = diff_x * sin(-GetH()) + diff_y * cos(-GetH());

	// Now just check whether diff vector X-component is less than 0 (behind current)
	int sign = x > 0 ? 1 : -1;

	// Return length of dist vector
	return sign * sqrt((x * x) + (y * y));
}

void Position::CalcRoutePosition()
{
	if (route_ == 0)
	{
		return;
	}

	// Loop over waypoints - look for current track ID and sum the distance (route s) up to current position
	double dist = 0;
	for (size_t i = 0; i < route_->waypoint_.size(); i++)
	{
		int direction = route_->GetWayPointDirection((int)i);
		if (direction == 0)
		{
			LOG("Unexpected lack of connection in route at waypoint %d", i);
			return;
		}

		if (i == 0)
		{
			// Subtract initial s-value for the first waypoint
			
			if (direction > 0)  // route in waypoint road direction
			{
				dist = GetRoadById(route_->waypoint_[i]->GetTrackId())->GetLength() - route_->waypoint_[i]->s_;
			}
			else
			{
				// going towards road direction - remaining distance equals route s-value
				dist = route_->waypoint_[i]->s_;
			}
		}
		else
		{
			// Add length of intermediate waypoint road
			dist += GetRoadById(route_->waypoint_[i]->GetTrackId())->GetLength();
		}

		if (GetTrackId() == route_->waypoint_[i]->GetTrackId())
		{
			// current position is at the road of this waypoint - i.e. along the route
			// remove remaming s from road
			if (direction > 0)
			{
				dist -= GetRoadById(route_->waypoint_[i]->GetTrackId())->GetLength() - GetS();
			}
			else
			{
				dist -= GetS();
			}
			s_route_ = dist;
			break;
		}
	}
}

void Position::SetRoute(Route *route)
{
	route_ = route; 

	// Also find out current position in terms of route position
	CalcRoutePosition();
}

void Position::SetTrajectory(Trajectory* trajectory)
{
	trajectory_ = trajectory;
}

bool Position::Delta(Position pos_b, PositionDiff &diff)
{
	double dist = 0;
	bool found;

	RoadPath *path = new RoadPath(this, &pos_b);

	if (found = (path->Calculate(dist) == 0))
	{
		diff.dLaneId = pos_b.GetLaneId() - GetLaneId();
		diff.ds = dist;
		diff.dt = pos_b.GetT() - GetT();

#if 0   // Change to 1 to print some info on stdout - e.g. for debugging
		printf("Dist %.2f Path (reversed): %d", dist, pos_b.GetTrackId());
		if (path->visited_.size() > 0)
		{
			RoadPath::PathNode* node = path->visited_.back();

			while (node)
			{
				if (node->fromRoad != 0)
				{
					printf(" <- %d", node->fromRoad->GetId());
				}
				node = node->previous;
			}
		}
		printf("\n");
#endif
	}
	else
	{
		diff.dLaneId = 0;
		diff.ds = 0;
		diff.dt = 0;
	}

	delete path;

	return found;
}

bool Position::IsAheadOf(Position target_position)
{
	// Calculate diff vector from current to target
	double diff_x, diff_y;
	double diff_x0;

	diff_x = target_position.GetX() - GetX();
	diff_y = target_position.GetY() - GetY();

	// Compensate for current heading (rotate so that current heading = 0) 
	// Only x component needed
	diff_x0 = diff_x * cos(-GetH()) - diff_y * sin(-GetH());

	// Now just check whether diff vector X-component is less than 0 (behind current)
	return(diff_x0 < 0);
}

int Position::GetRoadLaneInfo(RoadLaneInfo *data)
{
	if (fabs(GetCurvature()) > SMALL_NUMBER)
	{
		double radius = 1.0 / GetCurvature();
		radius -= GetT(); // curvature positive in left curves, lat_offset positive left of reference lane
		data->curvature = (1.0 / radius);
	}
	else
	{
		// curvature close to zero (straight segment), radius infitite - curvature the same in all lanes
		data->curvature = GetCurvature();
	}

	data->pos[0] = GetX();
	data->pos[1] = GetY();
	data->pos[2] = GetZRoad();
	data->heading = GetHRoad();
	data->pitch = GetP();
	data->roll = GetR();

	// Then find out the width of the lane at current s-value
	Road *road = GetRoadById(GetTrackId());
	if (road)
	{
		data->width = road->GetLaneWidthByS(GetS(), GetLaneId());
		data->speed_limit = road->GetSpeedByS(GetS());
	}

	return 0;
}

int Position::GetRoadLaneInfo(double lookahead_distance, RoadLaneInfo *data, LookAheadMode lookAheadMode)
{
	Position target(*this);  // Make a copy of current position

	if (lookAheadMode == LOOKAHEADMODE_AT_ROAD_CENTER)
	{
		// Look along reference lane requested, move pivot position to t=0 plus a small number in order to 
		// fall into the right direction
		target.SetTrackPos(target.GetTrackId(), target.GetS(), SMALL_NUMBER * SIGN(GetLaneId()), true);
	}
	else if (lookAheadMode == LOOKAHEADMODE_AT_LANE_CENTER)
	{
		// Look along current lane center requested, move pivot position accordingly 
		target.SetLanePos(target.GetTrackId(), target.GetLaneId(), target.GetS(), 0);
	}

	if (fabs(lookahead_distance) > SMALL_NUMBER && target.MoveAlongS(lookahead_distance, 0, Junction::STRAIGHT) != 0)
	{
		return -1;
	}
	
	target.GetRoadLaneInfo(data);

	return 0;
}

void Position::CalcProbeTarget(Position *target, RoadProbeInfo *data)
{
	target->GetRoadLaneInfo(&data->road_lane_info);

	// find out local x, y, z
	double diff_x = target->GetX() - GetX();
	double diff_y = target->GetY() - GetY();
	double diff_z = target->GetZRoad() - GetZRoad();

	data->relative_pos[0] = diff_x * cos(-GetH()) - diff_y * sin(-GetH());
	data->relative_pos[1] = diff_x * sin(-GetH()) + diff_y * cos(-GetH());
	data->relative_pos[2] = diff_z;

#if 0
	// for validation
	data->global_pos[0] = GetX() + data->local_pos[0] * cos(GetH()) - data->local_pos[1] * sin(GetH());
	data->global_pos[1] = GetY() + data->local_pos[0] * sin(GetH()) + data->local_pos[1] * cos(GetH());
	data->global_pos[2] = GetZ() + data->local_pos[2];
#endif

	// Calculate angle - by dot product
	if (fabs(data->relative_pos[0]) < SMALL_NUMBER && fabs(data->relative_pos[1]) < SMALL_NUMBER && fabs(data->relative_pos[2]) < SMALL_NUMBER)
	{
		data->relative_h = GetH();
	}
	else
	{
		double dot_prod =
			(data->relative_pos[0] * 1.0 + data->relative_pos[1] * 0.0) /
			sqrt(data->relative_pos[0] * data->relative_pos[0] + data->relative_pos[1] * data->relative_pos[1]);
		data->relative_h = SIGN(data->relative_pos[1]) * acos(dot_prod);
	}

}

int Position::GetProbeInfo(double lookahead_distance, RoadProbeInfo *data, LookAheadMode lookAheadMode)
{
	if (GetOpenDrive()->GetNumOfRoads() == 0)
	{
		return -1;
	}
	Position target(*this);  // Make a copy of current position

	if (lookAheadMode == LOOKAHEADMODE_AT_ROAD_CENTER)
	{
		// Look along reference lane requested, move pivot position to t=0 plus a small number in order to 
		// fall into the right direction
		target.SetTrackPos(target.GetTrackId(), target.GetS(), SMALL_NUMBER * SIGN(GetLaneId()), true);
	}
	else if (lookAheadMode == LOOKAHEADMODE_AT_LANE_CENTER)
	{
		// Look along current lane center requested, move pivot position accordingly 
		target.SetLanePos(target.GetTrackId(), target.GetLaneId(), target.GetS(), 0);
	}

	if (fabs(lookahead_distance) > SMALL_NUMBER && target.MoveAlongS(lookahead_distance, 0, Junction::STRAIGHT) != 0)
	{
		return -1;
	}

	CalcProbeTarget(&target, data);

	return 0;
}

int Position::GetProbeInfo(Position *target_pos, RoadProbeInfo *data)
{
	CalcProbeTarget(target_pos, data);

	return 0;
}

int Position::GetTrackId() 
{ 
	if (rel_pos_ && type_ == PositionType::RELATIVE_LANE)
	{
		return rel_pos_->GetTrackId();
	}

	return track_id_; 
}

int Position::GetLaneId()
{
	if (rel_pos_ && type_ == PositionType::RELATIVE_LANE)
	{
		return rel_pos_->GetLaneId() + lane_id_;
	}

	return lane_id_;
}

int Position::GetLaneGlobalId()
{
	Road *road = GetOpenDrive()->GetRoadByIdx(track_idx_);
	if (road == 0)
	{
		LOG("No road %d", track_idx_);
		return -1;
	}

	LaneSection *lane_section = road->GetLaneSectionByIdx(lane_section_idx_);

	if (lane_section == 0)
	{
		LOG("No lane section for idx %d - keeping current lane setting\n", lane_section_idx_);
		return -1;
	}

	double offset;
	int lane_idx = lane_section->GetClosestLaneIdx(s_, t_, offset);

	if (lane_idx == -1)
	{
		LOG("Failed to find a valid drivable lane");
		return -1;
	}

	lane_id_ = lane_section->GetLaneGlobalIdByIdx(lane_idx);
	offset_ = offset;

	return 0;
}

double Position::GetS()
{
	if (rel_pos_ && type_ == PositionType::RELATIVE_LANE)
	{
		return rel_pos_->GetS() + s_;
	}

	return s_;
}

double Position::GetT()
{
	if (rel_pos_ && type_ == PositionType::RELATIVE_LANE)
	{
		return rel_pos_->GetT() + t_;
	}

	return t_;
}

double Position::GetOffset()
{
	if (rel_pos_ && type_ == PositionType::RELATIVE_LANE)
	{
		return rel_pos_->GetOffset() + offset_;
	}

	return offset_;
}

double Position::GetX()
{
	if (!rel_pos_)
	{
		return x_;
	}
	else if (type_ == PositionType::RELATIVE_OBJECT)
	{
		return rel_pos_->GetX() + x_ * cos(rel_pos_->GetH()) - y_ * sin(rel_pos_->GetH());
	}
	else if (type_ == PositionType::RELATIVE_WORLD)
	{
		return x_ + rel_pos_->GetX();
	}
	else if (type_ == PositionType::RELATIVE_LANE)
	{
		return x_;
	}
	else
	{
		LOG("Unexpected PositionType: %d", type_);
	}

	return x_;
}

double Position::GetY()
{
	if (!rel_pos_)
	{
		return y_;
	}
	else if (type_ == PositionType::RELATIVE_OBJECT)
	{
		return rel_pos_->GetY() + y_ * cos(rel_pos_->GetH()) + x_ * sin(rel_pos_->GetH());
	}
	else if (type_ == PositionType::RELATIVE_WORLD)
	{
		return y_ + rel_pos_->GetY();
	}
	else if (type_ == PositionType::RELATIVE_LANE)
	{
		return y_;
	}
	else
	{
		LOG("Unexpected PositionType: %d", type_);
	}

	return y_;
}

double Position::GetZ()
{
	if (!rel_pos_)
	{
		return z_;
	}
	else if (type_ == PositionType::RELATIVE_OBJECT || type_ == PositionType::RELATIVE_WORLD)
	{
		return z_ + rel_pos_->GetZ();
	}
	else if (type_ == PositionType::RELATIVE_LANE)
	{
		return z_;
	}
	else
	{
		LOG("Unexpected PositionType: %d", type_);
	}

	return z_;
}

double Position::GetH()
{
	if (!rel_pos_)
	{
		return h_;
	}
	else if (type_ == PositionType::RELATIVE_WORLD || type_ == PositionType::RELATIVE_OBJECT)
	{
		if (orientation_type_ == OrientationType::ORIENTATION_ABSOLUTE)
		{
			return h_;
		}
		else
		{
			return h_ + rel_pos_->GetH();
		}
	}
	else if (type_ == PositionType::RELATIVE_LANE)
	{
		if (orientation_type_ == OrientationType::ORIENTATION_ABSOLUTE)
		{
			return h_;
		}
		else
		{
			return h_ + GetHRoadInDrivingDirection();
		}
	}
	else
	{
		LOG("Unexpected PositionType: %d", type_);
	}
	
	return h_;
}

double Position::GetHRelative()
{
	if (!rel_pos_)
	{
		return h_relative_;
	}
	else if (type_ == PositionType::RELATIVE_WORLD || type_ == PositionType::RELATIVE_OBJECT)
	{
		if (orientation_type_ == OrientationType::ORIENTATION_ABSOLUTE)
		{
			return h_relative_;
		}
		else
		{
			return GetAngleInInterval2PI(h_relative_ + rel_pos_->GetHRelative());
		}
	}
	else if (type_ == PositionType::RELATIVE_LANE)
	{
		if (orientation_type_ == OrientationType::ORIENTATION_ABSOLUTE)
		{
			return h_relative_;
		}
		else
		{
			return GetAngleInInterval2PI(h_relative_ + GetHRoadInDrivingDirection());
		}
	}
	else
	{
		LOG("Unexpected PositionType: %d", type_);
	}

	return h_relative_;
}

double Position::GetP()
{
	if (!rel_pos_)
	{
		return p_;
	}
	else if (type_ == PositionType::RELATIVE_WORLD || type_ == PositionType::RELATIVE_OBJECT)
	{
		if (orientation_type_ == OrientationType::ORIENTATION_ABSOLUTE)
		{
			return p_;
		}
		else
		{
			return p_ + rel_pos_->GetP();
		}
	}
	else if (type_ == PositionType::RELATIVE_LANE)
	{
		if (orientation_type_ == OrientationType::ORIENTATION_ABSOLUTE)
		{
			return p_;
		}
		else
		{
			return p_ + GetPRoadInDrivingDirection();
		}
	}
	else
	{
		LOG("Unexpected PositionType: %d", type_);
	}

	return p_;
}

double Position::GetR()
{
	if (!rel_pos_)
	{
		return r_;
	}
	else if (type_ == PositionType::RELATIVE_WORLD || type_ == PositionType::RELATIVE_OBJECT)
	{
		if (orientation_type_ == OrientationType::ORIENTATION_ABSOLUTE)
		{
			return r_;
		}
		else
		{
			return r_ + rel_pos_->GetR();
		}
	}
	else if (type_ == PositionType::RELATIVE_LANE)
	{
		if (orientation_type_ == OrientationType::ORIENTATION_ABSOLUTE)
		{
			return r_;
		}
		else
		{
			return r_;  // road R not implemented yet
		}
	}
	else
	{
		LOG("Unexpected PositionType: %d", type_);
	}

	return r_;
}

int Position::SetRoutePosition(Position *position)
{
	if(!route_)
	{
		return -1;
	}

	// Is it a valid position, i.e. is it along the route
	for (size_t i=0; i<route_->waypoint_.size(); i++)
	{
		if (route_->waypoint_[i]->GetTrackId() == position->GetTrackId()) // Same road
		{
			// Update current position 
			Route *tmp = route_;  // save route pointer, copy the 
			*this = *position;
			route_ = tmp;
			return 0;
		}
	}

	return -1;
}

int Position::MoveRouteDS(double ds)
{
	if (!route_)
	{
		return -1;
	}

	if (route_->waypoint_.size() == 0)
	{
		return -1;
	}
	SetRouteS(route_, s_route_ + ds);

	return 0;
}

int Position::SetRouteLanePosition(Route *route, double route_s, int laneId, double  laneOffset)
{
	SetRouteS(route, route_s);

	// Override lane data
	SetLanePos(track_id_, laneId, s_, laneOffset);

	return 0;
}

void PolyLine::AddVertex(Position pos, double time)
{
	Vertex* v = new Vertex();
	v->pos_ = pos;
	v->time_ = time;
	vertex_.push_back(v);
	if (vertex_.size() > 1)
	{
		length_ += PointDistance2D(
			vertex_[vertex_.size() - 2]->pos_.GetX(),
			vertex_[vertex_.size() - 2]->pos_.GetY(),
			vertex_[vertex_.size() - 1]->pos_.GetX(),
			vertex_[vertex_.size() - 1]->pos_.GetY());
	}
}

int Position::MoveTrajectoryDS(double ds)
{
	if (!trajectory_)
	{
		return -1;
	}

	if (trajectory_->shape_->type_ == Shape::POLYLINE)
	{
		PolyLine* pline = (PolyLine*)trajectory_->shape_;
		if (pline->vertex_.size() == 0)
		{
			return -1;
		}
		SetTrajectoryS(trajectory_, s_trajectory_ + ds);
	}
	else
	{
		LOG("Trajectory types Clothoid and Nurbs not supported yet");
	}

	return 0;
}

int Position::SetTrajectoryPosByTime(Trajectory* trajectory, double time)
{
	double s = 0;
	double incr_time = 0;
	double tot_dist = 0;

	// Find out corresponding S-value
	size_t i = 0;
	if (trajectory->shape_->type_ == Shape::POLYLINE)
	{
		PolyLine* pline = (PolyLine*)trajectory->shape_;


		for (i = 0; i < pline->vertex_.size()-1; i++)
		{
			double t0 = pline->vertex_[i]->time_;
			double t1 = pline->vertex_[i+1]->time_;
			Position* vp0 = &pline->vertex_[i]->pos_;
			Position* vp1 = &pline->vertex_[i+1]->pos_;

			double dist = PointDistance2D(vp0->GetX(), vp0->GetY(), vp1->GetX(), vp1->GetY());

			if (time < t1)
			{
				double a = (time - t0) / (t1 - t0);
				s += a * dist;
				break;
			}
			s += dist;
		}
	}
	else
	{
		LOG("Trajectory types Clothoid and Nurbs not supported yet");
	}
	
//	LOG("i %d t %.2f s %.2f", i, time, s);

	SetTrajectoryS(trajectory_, s);

	return 0;
}

int Position::SetTrajectoryS(Trajectory* trajectory, double traj_s)
{
	if (!trajectory)
	{
		return -1;
	}

	s_trajectory_ = traj_s;
	
	if (trajectory->shape_->type_ == Shape::POLYLINE)
	{
		PolyLine* pline = (PolyLine*)trajectory->shape_;
		if (pline->vertex_.size() == 0)
		{
			return -1;
		}
		else if (pline->vertex_.size() == 1)
		{
			// Only one vertex 
			Position* vpos = &pline->vertex_[0]->pos_;
			SetInertiaPos(vpos->GetX(), vpos->GetY(), vpos->GetZ(), vpos->GetH(), vpos->GetP(), vpos->GetR(), false);
			
			return 0;
		}

		double tot_dist = 0;
		size_t i;
		for (i = 0; i < pline->vertex_.size()-1; i++)
		{
			Position* vp0 = &pline->vertex_[i]->pos_;
			Position* vp1 = &pline->vertex_[i+1]->pos_;
			
			double dist = PointDistance2D(vp0->GetX(), vp0->GetY(), vp1->GetX(), vp1->GetY());
			if (traj_s < tot_dist + dist)
			{
				// At segment, make a linear interpolation
				double a = (traj_s - tot_dist) / dist; // a = interpolation factor
				double x = (1 - a) * vp0->GetX() + a * vp1->GetX();
				double y = (1 - a) * vp0->GetY() + a * vp1->GetY();
				double z = (1 - a) * vp0->GetZ() + a * vp1->GetZ();

				SetInertiaPos(
					(1 - a) * vp0->GetX() + a * vp1->GetX(),
					(1 - a) * vp0->GetY() + a * vp1->GetY(),
					(1 - a) * vp0->GetZ() + a * vp1->GetZ(),
					(1 - a) * vp0->GetH() + a * vp1->GetH(),
					(1 - a) * vp0->GetP() + a * vp1->GetP(),
					(1 - a) * vp0->GetR() + a * vp1->GetR(),
					false);
				
				return 0;
			}
			tot_dist += dist;
		}

		if (i == pline->vertex_.size())
		{
			// passed length of trajectory, use final vertex
			Position* vpos = &pline->vertex_.back()->pos_;
			SetInertiaPos(vpos->GetX(), vpos->GetY(), vpos->GetZ(), vpos->GetH(), vpos->GetP(), vpos->GetR(), false);

			return 0;
		}
	}
	else
	{
		LOG("Trajectory types Clothoid and Nurbs not supported yet");
	}

	return -1;
}

int Position::SetRouteS(Route *route, double route_s)
{
	if (route->waypoint_.size() == 0)
	{
		LOG("SetOffset No waypoints!");
		return -1;
	}

	OpenDrive *od = route->waypoint_[0]->GetOpenDrive();

	double initial_s_offset = 0;

	if (route->GetWayPointDirection(0) > 0)
	{
		initial_s_offset = route->waypoint_[0]->GetS();
	}
	else
	{
		initial_s_offset = od->GetRoadById(route->waypoint_[0]->GetTrackId())->GetLength() - route->waypoint_[0]->GetS();
	}

	double route_length = 0;
	s_route_ = route_s;

	// Find out what road and local s value
	for (size_t i = 0; i < route->waypoint_.size(); i++)
	{
		int track_id = route->waypoint_[i]->GetTrackId();
		double road_length = route->waypoint_[i]->GetOpenDrive()->GetRoadById(track_id)->GetLength();
		if (s_route_ < route_length + road_length - initial_s_offset)
		{
			// Found road segment
			double local_s = 0;

			int route_direction = route->GetWayPointDirection((int)i);

			if (route_direction == 0)
			{
				LOG("Unexpected lack of connection within route at waypoint %d", i);
				return -1;
			}

			local_s = s_route_ - route_length + initial_s_offset;
			if (route_direction < 0)  // along waypoint road direction
			{
				local_s = road_length - local_s;
			}

			SetLanePos(route->waypoint_[i]->GetTrackId(), route->waypoint_[i]->GetLaneId(), local_s, GetOffset());
			return 0;
		}
		route_length += road_length - initial_s_offset;
		initial_s_offset = 0;  // For all following road segments, calculate length from beginning
	}

	return -1;
}

void Position::ReleaseRelation()
{
	// Freeze position and then disconnect 
	if (type_ == Position::PositionType::RELATIVE_LANE)
	{
		
		if (orientation_type_ == OrientationType::ORIENTATION_RELATIVE)
		{
			// Save requested heading angle, since SetLanePos will modify it
			double h = h_relative_;

			// Resolve requested position
			SetLanePos(GetTrackId(), GetLaneId(), GetS(), GetOffset());

			// Finally set requested heading
			if (lane_id_ > 0)
			{
				// In lanes going opposite road direction, add 180 degrees
				h = GetAngleSum(h, M_PI);
			}
			SetHeadingRelative(h);
		}
		else
		{
			double h = h_;
			SetLanePos(GetTrackId(), GetLaneId(), GetS(), GetOffset());
			SetHeading(h);
		}
	}
	else if (type_ == PositionType::RELATIVE_OBJECT || type_ == PositionType::RELATIVE_WORLD)
	{
		SetInertiaPos(GetX(), GetY(), GetZ(), GetH(), GetP(), GetR(), true);
	}
	SetRelativePosition(0, PositionType::NORMAL);
}

int Route::AddWaypoint(Position *position)
{
	// Validate waypoint: Is it on the previous road or a connecting one?
	if (waypoint_.size() > 0)
	{
		bool connected = false;
		Position *prev_pos = waypoint_.back();

		int connecting_road_id = 0;
		int *connecting_road_id_ptr = &connecting_road_id;
		int connecting_lane_id = 0;
		int *connecting_lane_id_ptr = &connecting_lane_id;

		if (prev_pos->GetTrackId() != position->GetTrackId())
		{
			if (position->GetOpenDrive()->IsIndirectlyConnected(prev_pos->GetTrackId(), position->GetTrackId(), 
				connecting_road_id_ptr, connecting_lane_id_ptr, prev_pos->GetLaneId(), position->GetLaneId()))
			{
				connected = true;
				if (connecting_road_id != 0)
				{
					// Adding waypoint for junction connecting road
					Position *connected_pos = new Position(connecting_road_id, connecting_lane_id, 0, 0);
					waypoint_.push_back(connected_pos);
					LOG("Route::AddWaypoint Added connecting waypoint %d: %d, %d, %.2f\n",
						(int)waypoint_.size() - 1, connecting_road_id, connecting_lane_id, 0.0);
				}
			}
		}

		if (!connected)
		{
			LOG("Error: waypoint (%d, %d) is not connected to the previous one (%d, %d)\n",
				position->GetTrackId(), position->GetLaneId(), prev_pos->GetTrackId(), prev_pos->GetLaneId());

			return -1;
		}
	}

	waypoint_.push_back(position);
	LOG("Route::AddWaypoint Added waypoint %d: %d, %d, %.2f\n", (int)waypoint_.size()-1, position->GetTrackId(), position->GetLaneId(), position->GetS());

	return 0;
}

int Route::GetWayPointDirection(int index)
{
	if (waypoint_.size() == 0 || index < 0 || index >= waypoint_.size())
	{
		LOG("Waypoint index %d out of range (%d)", index, waypoint_.size());
		return 0;
	}

	if (waypoint_.size() == 1)
	{
		LOG("Only one waypoint, no direction");
		return 0;
	}

	OpenDrive *od = waypoint_[index]->GetOpenDrive();
	Road *road = od->GetRoadById(waypoint_[index]->GetTrackId());
	int connected = 0;
	double angle;

	if (index == waypoint_.size() - 1)
	{
		// Find connection point to previous waypoint road
		Road *prev_road = od->GetRoadById(waypoint_[index-1]->GetTrackId());

		connected = -od->IsDirectlyConnected(road->GetId(), prev_road->GetId(), angle);
	} 
	else
	{
		// Find connection point to next waypoint road
		Road *next_road = od->GetRoadById(waypoint_[index+1]->GetTrackId());
		
		connected = od->IsDirectlyConnected(road->GetId(), next_road->GetId(), angle);
	}
	
	return connected;
}

double Route::GetLength()
{

	return 0.0;
}

void Route::setName(std::string name)
{
	this->name = name;
}

std::string Route::getName()
{
	return name;
}

void Trajectory::Freeze()
{
	if (shape_->type_ == Shape::ShapeType::POLYLINE)
	{
		PolyLine* pline = (PolyLine*)shape_;
		
		pline->length_ = 0;

		for (size_t i = 0; i < pline->vertex_.size(); i++)
		{
			pline->vertex_[i]->pos_.ReleaseRelation();
			if (i > 0)
			{
				pline->length_ += PointDistance2D(
					pline->vertex_[i-1]->pos_.GetX(),
					pline->vertex_[i-1]->pos_.GetY(),
					pline->vertex_[i]->pos_.GetX(),
					pline->vertex_[i]->pos_.GetY());
			}
		}
	}
	else
	{
		LOG("Clothoid and Nurbs trajectory types not supported yet");
	}
}<|MERGE_RESOLUTION|>--- conflicted
+++ resolved
@@ -929,11 +929,7 @@
 			lsec_end = road->GetLaneSectionByIdx(lsec_idx+1)->GetS();
 		}
 	}
-<<<<<<< HEAD
-	
-=======
-
->>>>>>> 0c8703f0
+
 	lane = lsec->GetLaneById(lane_id);
 	if (lane == 0)
 	{
@@ -941,49 +937,7 @@
 	}
 
 	number_of_roadmarks = lane->GetNumberOfRoadMarks();
-<<<<<<< HEAD
-	for (int m=0; m<number_of_roadmarks; m++)
-	{
-		lane_roadMark = lane->GetLaneRoadMarkByIdx(m);
-		s_roadmark = lsec->GetS() + lane_roadMark->GetSOffset();
-		if (m == number_of_roadmarks-1)
-		{
-			s_end_roadmark = lsec_end;
-		}
-		else
-		{
-			s_end_roadmark = lane->GetLaneRoadMarkByIdx(m+1)->GetSOffset();
-		}
-		
-		// Check the existence of "type" keyword under roadmark
-		number_of_roadmarktypes = lane_roadMark->GetNumberOfRoadMarkTypes();
-		if (number_of_roadmarktypes != 0)
-		{
-			lane_roadMarkType = lane_roadMark->GetLaneRoadMarkTypeByIdx(0);
-			number_of_roadmarklines = lane_roadMarkType->GetNumberOfRoadMarkTypeLines();
-
-			// Looping through each roadmarkline under roadmark
-			for (int n=0; n<number_of_roadmarklines; n++)
-			{
-				lane_roadMarkTypeLine = lane_roadMarkType->GetLaneRoadMarkTypeLineByIdx(n);
-				s_roadmarkline = s_roadmark + lane_roadMarkTypeLine->GetSOffset();
-				if (lane_roadMarkTypeLine != 0)
-				{
-					if (n == number_of_roadmarklines-1)
-					{
-						s_end_roadmarkline = s_end_roadmark;
-					}
-					else
-					{
-						s_end_roadmarkline = lane_roadMarkType->GetLaneRoadMarkTypeLineByIdx(n+1)->GetSOffset();
-					}
-				}
-
-				if (s >= s_roadmarkline && s < s_end_roadmarkline)
-				{
-					rm_info.roadmark_idx_ = m;
-					rm_info.roadmarkline_idx_ = n;
-=======
+
 	if (number_of_roadmarks == 0)
 	{
 		rm_info.roadmark_idx_ = -1;
@@ -1045,32 +999,13 @@
 				if (s >= s_roadmark && s < s_end_roadmark)
 				{
 					rm_info.roadmark_idx_ = m;
->>>>>>> 0c8703f0
 				}
 				else
 				{
 					continue;
 				}
 			}
-<<<<<<< HEAD
-		}
-		else
-		{
-			rm_info.roadmarkline_idx_ = 0;
-			if (s >= s_roadmark && s < s_end_roadmark)
-			{
-				rm_info.roadmark_idx_ = m;
-			}
-			else
-			{
-				continue;
-			}
-			
-		}
-		
-=======
 		}	
->>>>>>> 0c8703f0
 	}
 	return rm_info;
 }
