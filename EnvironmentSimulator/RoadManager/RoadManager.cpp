/* 
 * esmini - Environment Simulator Minimalistic 
 * https://github.com/esmini/esmini
 *
 * This Source Code Form is subject to the terms of the Mozilla Public
 * License, v. 2.0. If a copy of the MPL was not distributed with this
 * file, You can obtain one at https://mozilla.org/MPL/2.0/.
 * 
 * Copyright (c) partners of Simulation Scenarios
 * https://sites.google.com/view/simulationscenarios
 */

 /*
  * This module provides an limited interface to OpenDRIVE files.
  * It supports all geometry types (as of ODR 1.4), junctions and some properties such as lane offset
  * but lacks many features as road markings, signals, road signs, speed and road banking
  *
  * It converts between world (cartesian) and road coordinates (both Track and Lane)
  *
  * When used standalone (outside ScenarioEngine) the road manager is initialized via the Position class like this:
  *   roadmanager::Position::LoadOpenDrive("example.xodr");
  *
  * Simplest use case is to put a vehicle on the road and simply move it forward along the road, e.g:
  *
  *   car->pos = new roadmanager::Position(3, -2, 10, 0);
  *   while(true)
  *   {
  *	    car->pos->MoveAlongS(0.1);
  *   }
  *
  * The first line will create a Position object initialized at road with ID = 3, in lane = -2 and at lane offset = 0
  * Then the position is updated along that road and lane, moving 10 cm at a time.
  *
  * A bit more realistic example: 
  *
  *   car->pos = new roadmanager::Position(odrManager->GetRoadByIdx(0)->GetId(), -2, 10, 0);
  *   while(true)
  *   {
  *	    car->pos->MoveAlongS(speed * dt);
  *   }
  * 
  * Here we refer to the ID of the first road in the network. And instead of static delta movement, the distance 
  * is a function of speed and delta time since last update.
  * 
  */

#include <iostream>
#include <cstring>
#include <random>
#include <time.h>
#include <limits>


#include "RoadManager.hpp"
#include "odrSpiral.h"
#include "pugixml.hpp"
#include "CommonMini.hpp"

static std::mt19937 mt_rand;

using namespace std;
using namespace roadmanager;

#define CURV_ZERO 0.00001
#define MAX(x, y) (y > x ? y : x)
#define MIN(x, y) (y < x ? y : x)
#define CLAMP(x, a, b) (MIN(MAX(x, a), b))
#define MAX_TRACK_DIST 10



double Polynomial::Evaluate(double s)
{
	double p = s / (s_max_);

	return (a_ + p * b_ + p * p*c_ + p * p*p*d_);
}

double Polynomial::EvaluatePrim(double s)
{
	double p = s / (s_max_);

	return (b_ + 2 * p*c_ + 3 * p*p*d_);
}

double Polynomial::EvaluatePrimPrim(double s)
{
	double p = s / (s_max_);

	return (2 * c_ + 6 * p*d_);
}

void Polynomial::Set(double a, double b, double c, double d, double s_max)
{
	a_ = a;
	b_ = b;
	c_ = c;
	d_ = d;
	s_max_ = s_max;
}

void Geometry::Print()
{
	LOG("Geometry virtual Print\n");
}

void Geometry::EvaluateDS(double ds, double *x, double *y, double *h)
{
	(void)ds; (void)x; (void)y; (void)h;
	LOG("Geometry virtual Evaluate\n");
}

void Line::Print()
{
	LOG("Line x: %.2f, y: %.2f, h: %.2f length: %.2f\n", GetX(), GetY(), GetHdg(), GetLength());
}

void Line::EvaluateDS(double ds, double *x, double *y, double *h)
{
	*h = GetHdg();
	*x = GetX() + ds * cos(*h);
	*y = GetY() + ds * sin(*h);
}

void Arc::Print()
{
	LOG("Arc x: %.2f, y: %.2f, h: %.2f curvature: %.2f length: %.2f\n", GetX(), GetY(), GetHdg(), curvature_, GetLength());
}

void Arc::EvaluateDS(double ds, double *x, double *y, double *h)
{
	double x_local = 0;
	double y_local = 0;

	// arc_length = angle * radius -> angle = arc_length / radius = arc_length * curvature
	double angle = ds * curvature_;

	// Now calculate x, y in a local unit circle coordinate system
	if (curvature_ < 0)
	{
		// starting from 90 degrees going clockwise
		x_local = cos(angle + M_PI / 2.0);
		y_local = sin(angle + M_PI / 2.0) - 1;  // -1 transform to y = 0
	}
	else
	{
		// starting from -90 degrees going counter clockwise
		x_local = cos(angle + 3.0 * M_PI / 2.0);
		y_local = sin(angle + 3.0 * M_PI / 2.0) + 1;  // +1 transform to y = 0
	}

	// Rotate according to heading and scale according to radius
	*x = GetX() + GetRadius() * (x_local * cos(GetHdg()) - y_local * sin(GetHdg()));
	*y = GetY() + GetRadius() * (x_local * sin(GetHdg()) + y_local * cos(GetHdg()));
	*h = GetHdg() + angle;
}

void Spiral::Print()
{
	LOG("Spiral x: %.2f, y: %.2f, h: %.2f start curvature: %.4f end curvature: %.4f length: %.2f\n",
		GetX(), GetY(), GetHdg(), GetCurvStart(), GetCurvEnd(), GetLength());
}

void Spiral::EvaluateDS(double ds, double *x, double *y, double *h)
{
	double xTmp, yTmp, t, curv_a, curv_b, h_start;

	curv_a = GetCurvStart();
	curv_b = GetCurvEnd();
	h_start = GetHdg();

	if (abs(curv_b) > abs(curv_a))
	{
		odrSpiral(ds + GetS0(), GetCDot(), &xTmp, &yTmp, &t);
		*h = t;
	}
	else  // backwards, starting from sharper curve - ending with lower curvature
	{
		double x0, y0, t0, x1, y1, t1;

		odrSpiral(GetS0() + GetLength(), GetCDot(), &x0, &y0, &t0);
		odrSpiral(GetS0() + GetLength() - ds, GetCDot(), &x1, &y1, &t1);

		xTmp = x0 - x1;
		yTmp = y0 - y1;

		// rotate point according to heading, and translate to start position
		h_start -= t0;
		*h = t1 - t0;
	}

	*h += GetHdg() - GetH0();

	double x1, x2, y1, y2;

	// transform spline segment to origo and start angle = 0
	x1 = xTmp - GetX0();
	y1 = yTmp - GetY0();
	x2 = x1 * cos(-GetH0()) - y1 * sin(-GetH0());
	y2 = x1 * sin(-GetH0()) + y1 * cos(-GetH0());

	// Then transform according to segment start position and heading
	*x = GetX() + x2 * cos(h_start) - y2 * sin(h_start);
	*y = GetY() + x2 * sin(h_start) + y2 * cos(h_start);
}

double Spiral::EvaluateCurvatureDS(double ds)
{
	return (curv_start_ + (ds / GetLength())* (curv_end_ - curv_start_));
}

void Poly3::Print()
{
	LOG("Poly3 x: %.2f, y: %.2f, h: %.2f length: %.2f a: %.2f b: %.2f c: %.2f d: %.2f\n",
		GetX(), GetY(), GetHdg(), GetLength(), poly3_.GetA(), poly3_.GetB(), poly3_.GetC(), poly3_.GetD());
}

void Poly3::EvaluateDS(double ds, double *x, double *y, double *h)
{
	double p = (ds / GetLength()) * GetUMax();

	double u_local = p;
	double v_local = poly3_.Evaluate(p);

	*x = GetX() + u_local * cos(GetHdg()) - v_local * sin(GetHdg());
	*y = GetY() + u_local * sin(GetHdg()) + v_local * cos(GetHdg());
	*h = GetHdg() + poly3_.EvaluatePrim(p);
}

double Poly3::EvaluateCurvatureDS(double ds)
{
	return poly3_.EvaluatePrimPrim(ds);
}

void ParamPoly3::Print()
{
	LOG("ParamPoly3 x: %.2f, y: %.2f, h: %.2f length: %.2f U: %.8f, %.8f, %.8f, %.8f V: %.8f, %.8f, %.8f, %.8f\n",
		GetX(), GetY(), GetHdg(), GetLength(), 
		poly3U_.GetA(), poly3U_.GetB(), poly3U_.GetC(), poly3U_.GetD(),
		poly3V_.GetA(), poly3V_.GetB(), poly3V_.GetC(), poly3V_.GetD()
	);
}

void ParamPoly3::EvaluateDS(double ds, double *x, double *y, double *h)
{
	double p = ds;

	if (GetPRange() == ParamPoly3::P_RANGE_NORMALIZED)
	{
		p /= GetLength();
	}

	double u_local = poly3U_.Evaluate(p);
	double v_local = poly3V_.Evaluate(p);

	*x = GetX() + u_local * cos(GetHdg()) - v_local * sin(GetHdg());
	*y = GetY() + u_local * sin(GetHdg()) + v_local * cos(GetHdg());
	*h = GetHdg() + poly3V_.EvaluatePrim(p) / poly3U_.EvaluatePrim(p);
}

double ParamPoly3::EvaluateCurvatureDS(double ds)
{
	return poly3V_.EvaluatePrimPrim(ds) / poly3U_.EvaluatePrim(ds);;
}

void Elevation::Print()
{
	LOG("Elevation: s: %.2f A: %.4f B: %.4f C: %.4f D: %.4f\n",
		GetS(), poly3_.GetA(), poly3_.GetB(), poly3_.GetC(), poly3_.GetD());
}

void LaneLink::Print()
{
	LOG("LaneLink type: %d id: %d\n", type_, id_);
}

LaneWidth *Lane::GetWidthByS(double s)
{
	if (lane_width_.size() == 0)
	{
		return 0;  // No lanewidth defined
	}
	for (int i=0; i+1<(int)lane_width_.size(); i++)
	{
		if (s < lane_width_[i + 1]->GetSOffset())
		{
			return lane_width_[i];
		}
	}
	return lane_width_.back();
}

LaneLink *Lane::GetLink(LinkType type)
{
	for (int i=0; i<(int)link_.size(); i++)
	{
		LaneLink *l = link_[i];
		if (l->GetType() == type)
		{
			return l;
		}
	}
	return 0; // No link of requested type exists
}

void LaneWidth::Print()
{
	LOG("LaneWidth: sOffset: %.2f, a: %.2f, b: %.2f, c: %.2f, d: %.2f\n",
		s_offset_, poly3_.GetA(), poly3_.GetB(), poly3_.GetC(), poly3_.GetD());
}

void LaneOffset::Print()
{
	LOG("LaneOffset s %.2f a %.4f b %.2f c %.2f d %.2f s_max %.2f length %.2f\n",
		s_, polynomial_.GetA(), polynomial_.GetB(), polynomial_.GetC(), polynomial_.GetD(), polynomial_.GetSMax(), length_);
}

double LaneOffset::GetLaneOffset(double s)
{
	return (polynomial_.Evaluate(s - s_));
}

double LaneOffset::GetLaneOffsetPrim(double s)
{
	return (polynomial_.EvaluatePrim(s - s_));
}

void Lane::Print()
{
	LOG("Lane: %d, type: %d, level: %d\n", id_, type_, level_);
	
	for (size_t i = 0; i < link_.size(); i++)
	{
		link_[i]->Print();
	}

	for (size_t i=0; i<lane_width_.size(); i++)
	{
		lane_width_[i]->Print();
	}
}

int Lane::IsDriving()
{
	if (GetId() == 0)
	{
		return 0;  // Ref lane no width -> no driving
	}

	switch (type_)
	{
	case Lane::LANE_TYPE_DRIVING:
	case Lane::LANE_TYPE_ENTRY:
	case Lane::LANE_TYPE_EXIT:
	case Lane::LANE_TYPE_OFF_RAMP:
	case Lane::LANE_TYPE_ON_RAMP:
	case Lane::LANE_TYPE_PARKING:
		return 1;
		break;
	default:
		// Avoid code analysis warning
	break;
	}

	return 0;
}

LaneSection* Road::GetLaneSectionByIdx(int idx)
{
	if (idx >= 0 && idx < lane_section_.size())
	{
		return lane_section_[idx];
	}
	else
	{
		return 0;
	}
}

int Road::GetLaneSectionIdxByS(double s, int start_at)
{
	if (start_at < 0 || start_at > lane_section_.size() - 1)
	{
		return -1;
	}

	LaneSection *lane_section = lane_section_[start_at];
	size_t i = start_at;

	if (s < lane_section->GetS() && start_at > 0)  
	{
		// Look backwards
		for (i = start_at - 1; i > 0; i--)  // No need to check the first one
		{
			lane_section = GetLaneSectionByIdx((int)i);
			if (s > lane_section->GetS())
			{
				break;
			}
		}
	}
	else  
	{
		// look forward
		for (i = start_at; i < GetNumberOfLaneSections()-1; i++) // No need to check the last one 
		{
			lane_section = GetLaneSectionByIdx((int)i);
			if (s < lane_section->GetS() + lane_section->GetLength())
			{
				break;
			}
		}
	}

	return (int)i;
}

LaneInfo Road::GetLaneInfoByS(double s, int start_lane_section_idx, int start_lane_id)
{
	LaneInfo lane_info;
	
	lane_info.lane_section_idx_ = start_lane_section_idx;
	lane_info.lane_id_ = start_lane_id;

	if (lane_info.lane_section_idx_ >= (int)lane_section_.size())
	{
		LOG("Error idx %d > n_lane_sections %d\n", lane_info.lane_section_idx_, (int)lane_section_.size());
	}
	else
	{
		LaneSection *lane_section = lane_section_[lane_info.lane_section_idx_];

		// check if we passed current section
		if (s > lane_section->GetS() + lane_section->GetLength() || s < lane_section->GetS())
		{
			if (s > lane_section->GetS() + lane_section->GetLength())
			{
				while (s > lane_section->GetS() + lane_section->GetLength() && lane_info.lane_section_idx_ + 1 < GetNumberOfLaneSections())
				{
					// Find out connecting lane, then move to next lane section
					lane_info.lane_id_ = lane_section->GetConnectingLaneId(lane_info.lane_id_, SUCCESSOR);
					lane_section = GetLaneSectionByIdx(++lane_info.lane_section_idx_);
				}
			}
			else if (s < lane_section->GetS())
			{
				while (s < lane_section->GetS() && lane_info.lane_section_idx_ > 0)
				{
					// Move to previous lane section
					lane_info.lane_id_ = lane_section->GetConnectingLaneId(lane_info.lane_id_, PREDECESSOR);
					lane_section = GetLaneSectionByIdx(--lane_info.lane_section_idx_);
				}
			}

			// If new lane is not driving, try to move into a close driving lane
			if (!lane_section->GetLaneById(lane_info.lane_id_)->IsDriving())
			{
				lane_info.lane_id_ = lane_section->FindClosestDrivingLane(lane_info.lane_id_);
				if (lane_info.lane_id_ == 0)
				{
					LOG("Failed to find a closest driving lane");
				}
			}
		}
	}

	return lane_info;
}

double Road::GetLaneWidthByS(double s, int lane_id)
{
	LaneSection *lsec;

	if (GetNumberOfLaneSections() < 1)
	{
		return 0.0;
	}

	for (size_t i = 0; i < GetNumberOfLaneSections(); i++)
	{
		lsec = GetLaneSectionByIdx((int)i);
		if (s < lsec->GetS() + lsec->GetLength())
		{
			return lsec->GetWidth(s, lane_id);
		}
	}

	return 0.0;
}

double Road::GetSpeedByS(double s)
{
	if (type_.size() > 0)
	{
		size_t i;
		for (i = 0; i < type_.size() - 1 && s > type_[i + 1]->s_; i++);

		return type_[i]->speed_;
	}

	// No type entries, fall back to a speed based on nr of lanes
	return 0;
}

Geometry* Road::GetGeometry(int idx)
{
	if (idx < 0 || idx + 1 > (int)geometry_.size())
	{
		LOG("Road::GetGeometry index %d out of range [0:%d]\n", idx, (int)geometry_.size());
		return 0;
	}
	return geometry_[idx]; 
}

void LaneSection::Print()
{
	LOG("LaneSection: %.2f, %d lanes:\n", s_, (int)lane_.size());
	
	for (size_t i=0; i<lane_.size(); i++)
	{
		lane_[i]->Print();
	}
}

Lane* LaneSection::GetLaneByIdx(int idx)
{
	if (idx < (int)lane_.size())
	{
		return lane_[idx];
	}

	return 0;
}

Lane* LaneSection::GetLaneById(int id)
{
	for (size_t i=0; i<lane_.size(); i++)
	{
		if (lane_[i]->GetId() == id)
		{
			return lane_[i];
		}
	}
	return 0;
}

int LaneSection::FindClosestDrivingLane(int id)
{
	int id_best = id;
	size_t delta_best = lane_.size() + 1;

	for (size_t i = 0; i < lane_.size(); i++)
	{
		if (lane_[i]->IsDriving())
		{
			if ((abs(lane_[i]->GetId() - id) < delta_best) || 
				(abs(lane_[i]->GetId() - id) == delta_best && abs(lane_[i]->GetId()) < abs(id_best)))
			{
				delta_best = abs(lane_[i]->GetId() - id);
				id_best = lane_[i]->GetId();
			}
		}
	}
	return id_best;
}

int LaneSection::GetLaneIdByIdx(int idx)
{
	if (idx > (int)lane_.size() - 1)
	{
		LOG("LaneSection::GetLaneIdByIdx Error: index %d, only %d lanes\n", idx, (int)lane_.size());
		return 0;
	}
	else
	{
		return (lane_[idx]->GetId());
	}
}

int LaneSection::GetLaneIdxById(int id)
{
	for (int i = 0; i<(int)lane_.size(); i++)
	{
		if (lane_[i]->GetId() == id)
		{
			return i;
		}
	}
	return -1;
}

int LaneSection::GetNumberOfDrivingLanes()
{
	int counter = 0;

	for (size_t i = 0; i < lane_.size(); i++)
	{
		if (lane_[i]->IsDriving())
		{
			counter++;
		}
	}
	return counter;
}

int LaneSection::GetNumberOfDrivingLanesSide(int side)
{
	int counter = 0;

	for (size_t i = 0; i < lane_.size(); i++)
	{
		if (SIGN(lane_[i]->GetId()) == SIGN(side) && lane_[i]->IsDriving())
		{
			counter++;
		}
	}
	return counter;
}

int LaneSection::GetNUmberOfLanesRight()
{
	int counter = 0;

	for (size_t i=0; i<lane_.size(); i++)
	{
		if (lane_[i]->GetId() < 0)
		{
			counter++;
		}
	}
	return counter;
}

int LaneSection::GetNUmberOfLanesLeft()
{
	int counter = 0;

	for (size_t i = 0; i < lane_.size(); i++)
	{
		if (lane_[i]->GetId() > 0)
		{
			counter++;
		}
	}
	return counter;
}

double LaneSection::GetWidth(double s, int lane_id)
{
	if (lane_id == 0)
	{
		return 0.0;  // reference lane has no width
	}

	Lane *lane = GetLaneById(lane_id);
	if (lane == 0)
	{
		LOG("Error (lane id %d)\n", lane_id);
		return 0.0;
	}

	LaneWidth *lane_width = lane->GetWidthByS(s - s_);
	if (lane_width == 0) // No lane width registered
	{
		return 0.0;
	}

	// Calculate local s-parameter in width segment
	double ds = s - (s_ + lane_width->GetSOffset());

	// Calculate width at local s
	return lane_width->poly3_.Evaluate(ds);
}

double LaneSection::GetOuterOffset(double s, int lane_id)
{
	double width = GetWidth(s, lane_id);

	if (abs(lane_id) == 1)
	{
		// this is the last lane, next to reference lane of width = 0. Stop here.
		return width;
	}
	else
	{
		int step = lane_id < 0 ? +1 : -1;
		return (width + GetOuterOffset(s, lane_id + step));
	}
}

double LaneSection::GetCenterOffset(double s, int lane_id)
{
	if (lane_id == 0)
	{
		// Reference lane (0) has no width
		return 0.0;
	}
	double inner_offset = GetOuterOffset(s, lane_id);
	double width = GetWidth(s, lane_id);

	// Center is simply mean value of inner and outer lane boundries
	return inner_offset - width / 2;
}

double LaneSection::GetOuterOffsetHeading(double s, int lane_id)
{
	if (lane_id == 0)
	{
		return 0.0;  // reference lane has no width
	}

	Lane *lane = GetLaneById(lane_id);
	if (lane == 0)
	{
		LOG("LaneSection::GetOuterOffsetHeading Error (lane id %d)\n", lane_id);
		return 0.0;
	}

	LaneWidth *lane_width = lane->GetWidthByS(s - s_);
	if (lane_width == 0) // No lane width registered
	{
		return 0.0;
	}

	// Calculate local s-parameter in width segment
	double ds = s - (s_ + lane_width->GetSOffset());

	// Calculate heading at local s
	double heading = lane_width->poly3_.EvaluatePrim(ds);

	if (abs(lane_id) == 1)
	{
		// this is the last lane, next to reference lane of width = 0. Stop here.
		return heading;
	}
	else
	{
		int step = lane_id < 0 ? +1 : -1;
		return (heading + GetOuterOffsetHeading(s, lane_id + step));
	}
}

double LaneSection::GetCenterOffsetHeading(double s, int lane_id)
{
	int step = lane_id < 0 ? +1 : -1;

	if (lane_id == 0)
	{
		// Reference lane (0) has no width
		return 0.0;
	}
	double inner_offset_heading = GetOuterOffsetHeading(s, lane_id + step);
	double outer_offset_heading = GetOuterOffsetHeading(s, lane_id);

	// Center is simply mean value of inner and outer lane boundries
	return (inner_offset_heading + outer_offset_heading) / 2;
}

void LaneSection::AddLane(Lane *lane)
{
	lane_.push_back(lane);
}

int LaneSection::GetConnectingLaneId(int incoming_lane_id, LinkType link_type)
{
	int id = incoming_lane_id;

	if (GetLaneById(id) == 0)
	{
		LOG("Lane id %d not available in lane section!", id);
		return 0;
	}

	if (GetLaneById(id)->GetLink(link_type))
	{
		id = GetLaneById(id)->GetLink(link_type)->GetId();
	}
	else
	{
		// if no driving lane found - stay on same index
		id = incoming_lane_id;
	}
	
	return id;
}

double LaneSection::GetWidthBetweenLanes(int lane_id1, int lane_id2, double s)
{
	double lanewidth = (std::fabs(GetCenterOffset(s, lane_id1)) - std::fabs(GetCenterOffset(s, lane_id2)));

	return lanewidth;
}

// Offset from lane1 to lane2 in direction of reference line
double LaneSection::GetOffsetBetweenLanes(int lane_id1, int lane_id2, double s)
{
	double laneCenter1 = GetCenterOffset(s, lane_id1) * SIGN(lane_id1);
	double laneCenter2 = GetCenterOffset(s, lane_id2) * SIGN(lane_id2);
	return (laneCenter2 - laneCenter1);
}

RoadLink::RoadLink(LinkType type, pugi::xml_node node)
{
	string element_type = node.attribute("elementType").value();
	string contact_point_type = "";
	type_ = type;
	element_id_ = atoi(node.attribute("elementId").value());
	
	if (node.attribute("contactPoint") != NULL)
	{
		contact_point_type = node.attribute("contactPoint").value();
	}

	if (element_type == "road")
	{
		element_type_ = ELEMENT_TYPE_ROAD;
		if (contact_point_type == "start")
		{
			contact_point_type_ = CONTACT_POINT_START;
		}
		else if (contact_point_type == "end")
		{
			contact_point_type_ = CONTACT_POINT_END;
		}
		else
		{
			LOG("Unsupported element type: %s\n", contact_point_type.c_str());
			contact_point_type_ = CONTACT_POINT_UNKNOWN;
		}
	}
	else if (element_type == "junction")
	{
		element_type_ = ELEMENT_TYPE_JUNCTION;
		contact_point_type_ = CONTACT_POINT_NONE;
	}
	else
	{
		LOG("Unsupported element type: %s\n", element_type.c_str());
		element_type_ = ELEMENT_TYPE_UNKNOWN;
	}
}

void RoadLink::Print()
{
	cout << "RoadLink type: " << type_ << " id: " << element_id_ << " element type: " << element_type_ << " contact point type: " << contact_point_type_ << endl;
}

Road::~Road()
{
	for (size_t i=0; i<geometry_.size(); i++)
	{
		delete(geometry_[i]);
	}
	for (size_t i=0; i<elevation_profile_.size(); i++)
	{
		delete(elevation_profile_[i]);
	}
	for (size_t i=0; i<link_.size(); i++)
	{
		delete(link_[i]);
	}
}

void Road::Print()
{
	LOG("Road id: %d length: %.2f\n", id_, GetLength());
	cout << "Geometries:" << endl;

	for (size_t i = 0; i < geometry_.size(); i++)
	{
		cout << "Geometry type: " << geometry_[i]->GetType() << endl;
	}

	for (size_t i=0; i<link_.size(); i++)
	{
		link_[i]->Print();
	}

	for (size_t i=0; i<lane_section_.size(); i++)
	{
		lane_section_[i]->Print();
	}

	for (size_t i=0; i<lane_offset_.size(); i++)
	{
		lane_offset_[i]->Print();
	}
}

void Road::AddLine(Line *line)
{
	geometry_.push_back((Geometry*)line);
}

void Road::AddArc(Arc *arc)
{
	geometry_.push_back((Geometry*)arc);
}

void Road::AddSpiral(Spiral *spiral)
{
	if (abs(spiral->GetCurvEnd()) > CURV_ZERO && abs(spiral->GetCurvStart()) > CURV_ZERO)
	{
		// not starting from zero curvature (straight line)
		// need to calculate S starting value, and rotation 

		// First identify end with lowest curvature
		double curvature_min;
		if (abs(spiral->GetCurvStart()) < abs(spiral->GetCurvEnd()))
		{
			curvature_min = spiral->GetCurvStart();
		}
		else
		{
			curvature_min = spiral->GetCurvEnd();
		}

		// How long do we need to follow the spiral to reach min curve value?
		double c_dot = (spiral->GetCurvEnd() - spiral->GetCurvStart()) / spiral->GetLength();
		double ds = curvature_min / c_dot;

		// Find out x, y, heading of start position
		double x, y, heading;
		odrSpiral(ds, c_dot, &x, &y, &heading);

		spiral->SetX0(x);
		spiral->SetY0(y);
		spiral->SetH0(heading);
		spiral->SetS0(ds);
		spiral->SetCDot(c_dot);
	}
	else
	{
		spiral->SetCDot((spiral->GetCurvEnd() - spiral->GetCurvStart()) / spiral->GetLength());
	}
	geometry_.push_back((Geometry*)spiral);
}

void Road::AddPoly3(Poly3 *poly3)
{
	geometry_.push_back((Geometry*)poly3);
	Poly3 *p3 = (Poly3*)geometry_.back();
	
	// Calculate umax (valid interval)
	int step_len = 1;
	double s = 0;
	double x0 = 0;
	double y0 = 0;
	double x1 = 0;
	double y1 = 0;

	while(s < p3->GetLength() - 0.5*step_len)
	{
		x1 = x0 + step_len;
		y1 = p3->poly3_.Evaluate(s);
		s += sqrt((x1 - x0)*(x1 - x0) + (y1 - y0)*(y1 - y0));
		x0 = x1;
		y0 = y1;
	}
	p3->SetUMax(x0);
}

void Road::AddParamPoly3(ParamPoly3 *param_poly3)
{
	geometry_.push_back((Geometry*)param_poly3);
}

void Road::AddElevation(Elevation *elevation)
{
	// Adjust last elevation length
	if (elevation_profile_.size() > 0)
	{
		Elevation *e_previous = elevation_profile_.back();
		e_previous->SetLength(elevation->GetS() - e_previous->GetS());
	}
	elevation->SetLength(length_ - elevation->GetS());

	elevation_profile_.push_back((Elevation*)elevation);
}

Elevation* Road::GetElevation(int idx)
{ 
	if (idx < 0 || idx >= elevation_profile_.size())
	{
		return 0;
	}
	
	return elevation_profile_[idx];
}

double Road::GetLaneOffset(double s)
{
	int i = 0;

	if (lane_offset_.size() == 0)
	{
		return 0;
	}

	for (; i + 1 < (int)lane_offset_.size(); i++)
	{
		if (s < lane_offset_[i + 1]->GetS())
		{
			break;
		}
	}
	return (lane_offset_[i]->GetLaneOffset(s));
}

double Road::GetLaneOffsetPrim(double s)
{
	int i = 0;

	if (lane_offset_.size() == 0)
	{
		return 0;
	}

	for (; i + 1 < (int)lane_offset_.size(); i++)
	{
		if (s < lane_offset_[i + 1]->GetS())
		{
			break;
		}
	}
	return (lane_offset_[i]->GetLaneOffsetPrim(s));
}

int Road::GetNumberOfLanes(double s)
{
	LaneSection *lsec = GetLaneSectionByS(s);

	if (lsec)
	{
		return (lsec->GetNumberOfLanes());
	}

	return 0;
}

int Road::GetNumberOfDrivingLanes(double s)
{
	LaneSection *lsec = GetLaneSectionByS(s);

	if (lsec)
	{
		return (lsec->GetNumberOfDrivingLanes());
	}
	
	return 0;
}

Lane* Road::GetDrivingLaneByIdx(double s, int idx)
{
	int count = 0;

	LaneSection *ls = GetLaneSectionByS(s);

	for (int i = 0; i < ls->GetNumberOfLanes(); i++)
	{
		if (ls->GetLaneByIdx(i)->IsDriving())
		{
			if (count++ == idx)
			{
				return ls->GetLaneByIdx(i);
			}
		}
	}

	return 0;
}

int Road::GetNumberOfDrivingLanesSide(double s, int side)
{
	int i;

	for (i = 0; i < GetNumberOfLaneSections() - 1; i++)
	{
		if (s < lane_section_[i]->GetS())
		{
			break;
		}
	}

	return (lane_section_[i]->GetNumberOfDrivingLanesSide(side));
}

double Road::GetDrivableWidth(double s, int side)
{
	double minOffset = 0;
	double maxOffset = 0;
	size_t i;

	for (i = 0; i < GetNumberOfLaneSections() - 1; i++)
	{
		if (s < lane_section_[i]->GetS())
		{
			break;
		}
	}

	if (i < GetNumberOfLaneSections())
	{
		for (size_t j = 0; j < lane_section_[i]->GetNumberOfLanes(); j++)
		{
			if (lane_section_[i]->GetLaneByIdx((int)j)->IsDriving())
			{
				int lane_id = lane_section_[i]->GetLaneIdByIdx((int)j);

				if (side < 0 && lane_id > 0 || side > 0 && lane_id < 0)
				{
					continue;  // do not measure this side
				}
				double offset = SIGN(lane_id) * lane_section_[i]->GetOuterOffset(s, lane_id);
				if (offset < minOffset)
				{
					minOffset = offset;
				}
				else if (offset > maxOffset)
				{
					maxOffset = offset;
				}
			}
		}
	}

	return (maxOffset - minOffset);
}

void Road::AddLaneOffset(LaneOffset *lane_offset)
{
	// Adjust lane offset length
	if (lane_offset_.size() > 0)
	{
		LaneOffset *lo_previous = lane_offset_.back();
		lo_previous->SetLength(lane_offset->GetS() - lo_previous->GetS());
	}
	lane_offset->SetLength(length_ - lane_offset->GetS());
	
	lane_offset_.push_back((LaneOffset*)lane_offset);
}

double Road::GetCenterOffset(double s, int lane_id)
{
	// First find out what lane section 
	LaneSection *lane_section = GetLaneSectionByS(s);
	if (lane_section)
	{
		return lane_section->GetCenterOffset(s, lane_id);
	}

	return 0.0;
}

RoadLink* Road::GetLink(LinkType type)
{
	for (size_t i=0; i<link_.size(); i++)
	{
		if (link_[i]->GetType() == type)
		{
			return link_[i];
		}
	}
	return 0;  // Link of requested type is missing
}

void Road::AddLaneSection(LaneSection *lane_section)
{
	// Adjust last elevation section length
	if (lane_section_.size() > 0)
	{
		LaneSection *ls_previous = lane_section_.back();
		ls_previous->SetLength(lane_section->GetS() - ls_previous->GetS());
	}
	lane_section->SetLength(length_ - lane_section->GetS());

	lane_section_.push_back((LaneSection*)lane_section);
}

bool Road::GetZAndPitchByS(double s, double *z, double *pitch, int *index)
{
	if (GetNumberOfElevations() > 0)
	{
		if (*index < 0 || *index >= GetNumberOfElevations())
		{
			*index = 0;
		}
		Elevation *elevation = GetElevation(*index);
		if (elevation == NULL)
		{
			LOG("Elevation error NULL, nelev: %d elev_idx: %d\n", GetNumberOfElevations(), *index);
			return false;
		}

		if (elevation && s > elevation->GetS() + elevation->GetLength())
		{
			while (s > elevation->GetS() + elevation->GetLength() && *index < GetNumberOfElevations() - 1)
			{
				// Move to next elevation section
				elevation = GetElevation(++*index);
			}
		}
		else if (elevation && s < elevation->GetS())
		{
			while (s < elevation->GetS() && *index > 0)
			{
				// Move to previous elevation section
				elevation = GetElevation(--*index);
			}
		}

		if (elevation)
		{
			double p = s - elevation->GetS();
			*z = elevation->poly3_.Evaluate(p);
			*pitch = -elevation->poly3_.EvaluatePrim(p);

			return true;
		}
	}

	return false;
}

Road* OpenDrive::GetRoadById(int id)
{
	for (size_t i=0; i<road_.size(); i++)
	{
		if (road_[i]->GetId() == id)
		{
			return road_[i];
		}
	}
	return 0;
}

Road *OpenDrive::GetRoadByIdx(int idx)
{
	if (idx >= 0 && idx < (int)road_.size())
	{
		return road_[idx];
	}
	else
	{
		return 0;
	}
}

Geometry *OpenDrive::GetGeometryByIdx(int road_idx, int geom_idx)
{
	if (road_idx >= 0 && road_idx < (int)road_.size())
	{
		return road_[road_idx]->GetGeometry(geom_idx);
	}
	else
	{
		return 0;
	}
}

Junction* OpenDrive::GetJunctionById(int id)
{
	for (size_t i=0; i<junction_.size(); i++)
	{
		if (junction_[i]->GetId() == id)
		{
			return junction_[i];
		}
	}
	return 0;
}

Junction *OpenDrive::GetJunctionByIdx(int idx)
{	
	if (idx >= 0 && idx < (int)junction_.size())
	{
		return junction_[idx];
	}
	else
	{
		LOG("GetJunctionByIdx error (idx %d, njunctions %d)\n", idx, (int)junction_.size());
		return 0;
	}
}

OpenDrive::OpenDrive(const char *filename)
{
	if (!LoadOpenDriveFile(filename))
	{
		LOG("Error loading OpenDrive %s\n", filename);
		throw std::invalid_argument("Failed to load OpenDrive file");
	}
}

bool OpenDrive::LoadOpenDriveFile(const char *filename, bool replace)
{
	mt_rand.seed((unsigned int)time(0));

	if (replace)
	{
		for (size_t i=0; i<road_.size(); i++)
		{
			delete road_[i];
		}
		road_.clear();

		for (size_t i=0; i<junction_.size(); i++)
		{
			delete junction_[i];
		}
		junction_.clear();
	}

	odr_filename_ = filename;

	if (odr_filename_ == "")
	{
		return false;
	}

	pugi::xml_document doc;
	pugi::xml_parse_result result = doc.load_file(filename);
	if (!result)
	{
		// Try current folder
		std::string path = std::string(filename);
		std::string base_filename = path.substr(path.find_last_of("/\\") + 1);
		LOG("Failed to load %s - looking for file %s in current folder", filename, base_filename.c_str());
		pugi::xml_parse_result result = doc.load_file(base_filename.c_str());

		if (!result)
		{
			throw std::invalid_argument(std::string("Failed to load OpenDRIVE file ") + std::string(filename));

			return false;
		}
	}

	pugi::xml_node node = doc.child("OpenDRIVE");
	if (node == NULL)
	{
		cout << "Root null" << endl;
		throw std::invalid_argument("The file does not seem to be an OpenDRIVE");
	}

	for (pugi::xml_node road_node = node.child("road"); road_node; road_node = road_node.next_sibling("road"))
	{
		Road *r = new Road(atoi(road_node.attribute("id").value()), road_node.attribute("name").value());
		r->SetLength(atof(road_node.attribute("length").value()));
		r->SetJunction(atoi(road_node.attribute("junction").value()));

		for (pugi::xml_node type_node = road_node.child("type"); type_node; type_node = type_node.next_sibling("type"))
		{
			RoadTypeEntry *r_type = new RoadTypeEntry();
			
			std::string type = type_node.attribute("type").value();
			if (type == "unknown")
			{
				r_type->road_type_ = roadmanager::RoadType::ROADTYPE_UNKNOWN;
			}
			else if (type == "rural")
			{
				r_type->road_type_ = roadmanager::RoadType::ROADTYPE_RURAL;
			}
			else if (type == "motorway")
			{
				r_type->road_type_ = roadmanager::RoadType::ROADTYPE_MOTORWAY;
			}
			else if (type == "town")
			{
				r_type->road_type_ = roadmanager::RoadType::ROADTYPE_TOWN;
			}
			else if (type == "lowSpeed")
			{
				r_type->road_type_ = roadmanager::RoadType::ROADTYPE_LOWSPEED;
			}
			else if (type == "pedestrian")
			{
				r_type->road_type_ = roadmanager::RoadType::ROADTYPE_PEDESTRIAN;
			}
			else if (type == "bicycle")
			{
				r_type->road_type_ = roadmanager::RoadType::ROADTYPE_BICYCLE;
			}
			else if (type == "")
			{
				LOG("Missing road type - setting default (rural)");
				r_type->road_type_ = roadmanager::RoadType::ROADTYPE_RURAL;
			}
			else
			{
				LOG("Unsupported road type: %s - assuming rural", type.c_str());
				r_type->road_type_ = roadmanager::RoadType::ROADTYPE_RURAL;
			}

			r_type->s_ = atof(type_node.attribute("s").value());

			// Check for optional speed record
			pugi::xml_node speed = type_node.child("speed");
			if (speed != NULL)
			{
				r_type->speed_ = atof(speed.attribute("max").value());
				std::string unit = speed.attribute("unit").value();
				if (unit == "km/h")
				{
					r_type->speed_ /= 3.6;  // Convert to m/s
				}
				else if (unit == "mph")
				{
					r_type->speed_ *= 0.44704; // Convert to m/s
				}
				else if (unit == "m/s")
				{
					// SE unit - do nothing
				}
				else 
				{
					LOG("Unsupported speed unit: %s - assuming SE unit m/s", unit.c_str());
				}
			}

			r->AddRoadType(r_type);
		}

		pugi::xml_node link = road_node.child("link");
		if (link != NULL)
		{
			pugi::xml_node successor = link.child("successor");
			if (successor != NULL)
			{
				r->AddLink(new RoadLink(SUCCESSOR, successor));
			}

			pugi::xml_node predecessor = link.child("predecessor");
			if (predecessor != NULL)
			{
				r->AddLink(new RoadLink(PREDECESSOR, predecessor));
			}
		}

		pugi::xml_node plan_view = road_node.child("planView");
		if (plan_view != NULL)
		{
			for (pugi::xml_node geometry = plan_view.child("geometry"); geometry; geometry = geometry.next_sibling())
			{
				double s = atof(geometry.attribute("s").value());
				double x = atof(geometry.attribute("x").value());
				double y = atof(geometry.attribute("y").value());
				double hdg = atof(geometry.attribute("hdg").value());
				double length = atof(geometry.attribute("length").value());

				pugi::xml_node type = geometry.last_child();
				if (type != NULL)
				{
					// Find out the type of geometry
					if (!strcmp(type.name(), "line"))
					{
						r->AddLine(new Line(s, x, y, hdg, length));
					}
					else if (!strcmp(type.name(), "arc"))
					{
						double curvature = atof(type.attribute("curvature").value());
						r->AddArc(new Arc(s, x, y, hdg, length, curvature));
					}
					else if (!strcmp(type.name(), "spiral"))
					{
						double curv_start = atof(type.attribute("curvStart").value());
						double curv_end = atof(type.attribute("curvEnd").value());
						r->AddSpiral(new Spiral(s, x, y, hdg, length, curv_start, curv_end));
					}
					else if (!strcmp(type.name(), "poly3"))
					{
						double a = atof(type.attribute("a").value());
						double b = atof(type.attribute("b").value());
						double c = atof(type.attribute("c").value());
						double d = atof(type.attribute("d").value());
						r->AddPoly3(new Poly3(s, x, y, hdg, length, a, b, c, d));
					}
					else if (!strcmp(type.name(), "paramPoly3"))
					{
						double aU = atof(type.attribute("aU").value());
						double bU = atof(type.attribute("bU").value());
						double cU = atof(type.attribute("cU").value());
						double dU = atof(type.attribute("dU").value());
						double aV = atof(type.attribute("aV").value());
						double bV = atof(type.attribute("bV").value());
						double cV = atof(type.attribute("cV").value());
						double dV = atof(type.attribute("dV").value());
						ParamPoly3::PRangeType p_range = ParamPoly3::P_RANGE_NORMALIZED;
						
						pugi::xml_attribute attr = type.attribute("pRange");
						if (attr && !strcmp(attr.value(), "arcLength"))
						{
							p_range = ParamPoly3::P_RANGE_ARC_LENGTH;
						}

						ParamPoly3 *pp3 = new ParamPoly3(s, x, y, hdg, length, aU, bU, cU, dU, aV, bV, cV, dV, p_range);
						if (pp3 != NULL)
						{
							r->AddParamPoly3(pp3);
						}
						else
						{
							LOG("ParamPoly3: Major error\n");
						}
					}
					else
					{
						cout << "Unknown geometry type: " << type.name() << endl;
					}
				}
				else
				{
					cout << "Type == NULL" << endl;
				}
			}
		}
		
		pugi::xml_node elevation_profile = road_node.child("elevationProfile");
		if (elevation_profile != NULL)
		{
			for (pugi::xml_node elevation = elevation_profile.child("elevation"); elevation; elevation = elevation.next_sibling())
			{
				double s = atof(elevation.attribute("s").value());
				double a = atof(elevation.attribute("a").value());
				double b = atof(elevation.attribute("b").value());
				double c = atof(elevation.attribute("c").value());
				double d = atof(elevation.attribute("d").value());

				Elevation *ep = new Elevation(s, a, b, c, d);
				if (ep != NULL)
				{
					r->AddElevation(ep);
				}
				else
				{
					LOG("Elevation: Major error\n");
				}
			}
		}
		
		pugi::xml_node lanes = road_node.child("lanes");
		if (lanes != NULL)
		{
			for (pugi::xml_node_iterator child = lanes.children().begin(); child != lanes.children().end(); child++)
			{
				if (!strcmp(child->name(), "laneOffset"))
				{
					double s = atof(child->attribute("s").value());
					double a = atof(child->attribute("a").value());
					double b = atof(child->attribute("b").value());
					double c = atof(child->attribute("c").value());
					double d = atof(child->attribute("d").value());
					r->AddLaneOffset(new LaneOffset(s, a, b, c, d));
				}
				else if (!strcmp(child->name(), "laneSection"))
				{
					double s = atof(child->attribute("s").value());
					LaneSection *lane_section = new LaneSection(s);
					r->AddLaneSection(lane_section);

					for (pugi::xml_node_iterator child2 = child->children().begin(); child2 != child->children().end(); child2++)
					{
						if (!strcmp(child2->name(), "left"))
						{
							//LOG("Lane left\n");
						}
						else if (!strcmp(child2->name(), "right"))
						{
							//LOG("Lane right\n");
						}
						else if (!strcmp(child2->name(), "center"))
						{
							//LOG("Lane center\n");
						}
						else
						{
							LOG("Unsupported lane side: %s\n", child2->name());
							continue;
						}
						for (pugi::xml_node_iterator lane_node = child2->children().begin(); lane_node != child2->children().end(); lane_node++)
						{
							if (strcmp(lane_node->name(), "lane"))
							{
								LOG("Unexpected element: %s, expected \"lane\"\n", lane_node->name());
								continue;
							}

							Lane::LaneType lane_type = Lane::LANE_TYPE_NONE;
							if (lane_node->attribute("type") == 0 || !strcmp(lane_node->attribute("type").value(), ""))
							{
								LOG("Lane type error");
							}
							if (!strcmp(lane_node->attribute("type").value(), "none"))
							{
								lane_type = Lane::LANE_TYPE_NONE;
							}
							else  if (!strcmp(lane_node->attribute("type").value(), "driving"))
							{
								lane_type = Lane::LANE_TYPE_DRIVING;
							}
							else if (!strcmp(lane_node->attribute("type").value(), "stop"))
							{
								lane_type = Lane::LANE_TYPE_STOP;
							}
							else if (!strcmp(lane_node->attribute("type").value(), "shoulder"))
							{
								lane_type = Lane::LANE_TYPE_SHOULDER;
							}
							else if (!strcmp(lane_node->attribute("type").value(), "biking"))
							{
								lane_type = Lane::LANE_TYPE_BIKING;
							}
							else if (!strcmp(lane_node->attribute("type").value(), "sidewalk"))
							{
								lane_type = Lane::LANE_TYPE_SIDEWALK;
							}
							else if (!strcmp(lane_node->attribute("type").value(), "border"))
							{
								lane_type = Lane::LANE_TYPE_BORDER;
							}
							else if (!strcmp(lane_node->attribute("type").value(), "restricted"))
							{
								lane_type = Lane::LANE_TYPE_RESTRICTED;
							}
							else if (!strcmp(lane_node->attribute("type").value(), "parking"))
							{
								lane_type = Lane::LANE_TYPE_PARKING;
							}
							else if (!strcmp(lane_node->attribute("type").value(), "bidirectional"))
							{
								lane_type = Lane::LANE_TYPE_BIDIRECTIONAL;
							}
							else if (!strcmp(lane_node->attribute("type").value(), "medcian"))
							{
								lane_type = Lane::LANE_TYPE_MEDIAN;
							}
							else if (!strcmp(lane_node->attribute("type").value(), "special1"))
							{
								lane_type = Lane::LANE_TYPE_SPECIAL1;
							}
							else if (!strcmp(lane_node->attribute("type").value(), "special2"))
							{
								lane_type = Lane::LANE_TYPE_SPECIAL2;
							}
							else if (!strcmp(lane_node->attribute("type").value(), "special3"))
							{
								lane_type = Lane::LANE_TYPE_SPECIAL3;
							}
							else if (!strcmp(lane_node->attribute("type").value(), "roadmarks"))
							{
								lane_type = Lane::LANE_TYPE_ROADMARKS;
							}
							else if (!strcmp(lane_node->attribute("type").value(), "tram"))
							{
								lane_type = Lane::LANE_TYPE_TRAM;
							}
							else if (!strcmp(lane_node->attribute("type").value(), "rail"))
							{
								lane_type = Lane::LANE_TYPE_RAIL;
							}
							else if (!strcmp(lane_node->attribute("type").value(), "entry") ||
								!strcmp(lane_node->attribute("type").value(), "mwyEntry"))
							{
								lane_type = Lane::LANE_TYPE_ENTRY;
							}
							else if (!strcmp(lane_node->attribute("type").value(), "exit") ||
								!strcmp(lane_node->attribute("type").value(), "mwyExit"))
							{
								lane_type = Lane::LANE_TYPE_EXIT;
							}
							else if (!strcmp(lane_node->attribute("type").value(), "offRamp"))
							{
								lane_type = Lane::LANE_TYPE_OFF_RAMP;
							}
							else if (!strcmp(lane_node->attribute("type").value(), "onRamp"))
							{
								lane_type = Lane::LANE_TYPE_ON_RAMP;
							}
							else
							{
								LOG("unknown lane type: %s (road id=%d)\n", lane_node->attribute("type").value(), r->GetId());
							}

							int lane_id = atoi(lane_node->attribute("id").value());
							Lane *lane = new Lane(lane_id, lane_type);
							if (lane == NULL)
							{
								LOG("Error: creating lane\n");
								return false;
							}
							lane_section->AddLane(lane);

							// Link
							pugi::xml_node link = lane_node->child("link");
							if (link != NULL)
							{
								pugi::xml_node successor = link.child("successor");
								if (successor != NULL)
								{
									lane->AddLink(new LaneLink(SUCCESSOR, atoi(successor.attribute("id").value())));
								}
								pugi::xml_node predecessor = link.child("predecessor");
								if (predecessor != NULL)
								{
									lane->AddLink(new LaneLink(PREDECESSOR, atoi(predecessor.attribute("id").value())));
								}
							}

							// Width
							for (pugi::xml_node width = lane_node->child("width"); width; width = width.next_sibling("width"))
							{
								double s_offset = atof(width.attribute("sOffset").value());
								double a = atof(width.attribute("a").value());
								double b = atof(width.attribute("b").value());
								double c = atof(width.attribute("c").value());
								double d = atof(width.attribute("d").value());
								lane->AddLaneWIdth(new LaneWidth(s_offset, a, b, c, d));
							}
						}
					}
				}
				else
				{
					LOG("Unsupported lane type: %s\n", child->name());
				}
			}
		}

		if (r->GetNumberOfLaneSections() == 0)
		{
			// Add empty center reference lane
			LaneSection *lane_section = new LaneSection(0.0);
			lane_section->AddLane(new Lane(0, Lane::LANE_TYPE_NONE));
			r->AddLaneSection(lane_section);
		}
			
		road_.push_back(r);
	}

	for (pugi::xml_node junction_node = node.child("junction"); junction_node; junction_node = junction_node.next_sibling("junction"))
	{
		int id = atoi(junction_node.attribute("id").value());
		std::string name = junction_node.attribute("name").value();

		Junction *j = new Junction(id, name);

		for (pugi::xml_node connection_node = junction_node.child("connection"); connection_node; connection_node = connection_node.next_sibling("connection"))
		{
			if (connection_node != NULL)
			{
				int id = atoi(connection_node.attribute("id").value());
				(void)id;
				int incoming_road_id = atoi(connection_node.attribute("incomingRoad").value());
				int connecting_road_id = atoi(connection_node.attribute("connectingRoad").value());
				Road *incoming_road = GetRoadById(incoming_road_id);
				Road *connecting_road = GetRoadById(connecting_road_id);
				ContactPointType contact_point = CONTACT_POINT_UNKNOWN;
				std::string contact_point_str = connection_node.attribute("contactPoint").value();
				if (contact_point_str == "start")
				{
					contact_point = CONTACT_POINT_START;
				}
				else if (contact_point_str == "end")
				{
					contact_point = CONTACT_POINT_END;
				}
				else
				{
					LOG("Unsupported contact point: %s\n", contact_point_str.c_str());
				}

				Connection *connection = new Connection(incoming_road, connecting_road, contact_point);

				for (pugi::xml_node lane_link_node = connection_node.child("laneLink"); lane_link_node; lane_link_node = lane_link_node.next_sibling("laneLink"))
				{
					int from_id = atoi(lane_link_node.attribute("from").value());
					int to_id = atoi(lane_link_node.attribute("to").value());
					connection->AddJunctionLaneLink(from_id, to_id);
				}
				j->AddConnection(connection);
			}
		}
		junction_.push_back(j);
	}

	// CheckConnections();

	return true;
}

Connection::Connection(Road* incoming_road, Road *connecting_road, ContactPointType contact_point)
{
	// Find corresponding road objects
	incoming_road_ = incoming_road;
	connecting_road_ = connecting_road;
	contact_point_ = contact_point;
}

Connection::~Connection()
{ 
	for (size_t i=0; i<lane_link_.size(); i++) 
	{
		delete lane_link_[i];
	}
}

void Connection::AddJunctionLaneLink(int from, int to)
{
	lane_link_.push_back(new JunctionLaneLink(from, to));
}

int Connection::GetConnectingLaneId(int incoming_lane_id)
{
	for (size_t i = 0; i < lane_link_.size(); i++)
	{
		if (lane_link_[i]->from_ == incoming_lane_id)
		{
			return lane_link_[i]->to_;
		}
	}
	return 0;
}

void Connection::Print()
{
	LOG("Connection: incoming %d connecting %d\n", incoming_road_->GetId(), connecting_road_->GetId());
	for (size_t i = 0; i < lane_link_.size(); i++)
	{
		lane_link_[i]->Print();
	}
}

Junction::~Junction()
{ 
	for (size_t i=0; i<connection_.size(); i++)
	{
		delete connection_[i];
	}
}

int Junction::GetNumberOfRoadConnections(int roadId, int laneId)
{
	int counter = 0;

	for (int i = 0; i < GetNumberOfConnections(); i++)
	{
		Connection * connection = GetConnectionByIdx(i);
		if (connection && connection->GetIncomingRoad() && roadId == connection->GetIncomingRoad()->GetId())
		{
			for (int j = 0; j < connection->GetNumberOfLaneLinks(); j++)
			{
				JunctionLaneLink *lane_link = connection->GetLaneLink(j);
				if (laneId == lane_link->from_)
				{
					counter++;
				}
			}
		}
	}
	return counter;
}

LaneRoadLaneConnection Junction::GetRoadConnectionByIdx(int roadId, int laneId, int idx)
{
	int counter = 0;
	LaneRoadLaneConnection lane_road_lane_connection;

	for (int i = 0; i < GetNumberOfConnections(); i++)
	{
		Connection *connection = GetConnectionByIdx(i);

		if (connection && connection->GetIncomingRoad() && roadId == connection->GetIncomingRoad()->GetId())
		{
			for (int j = 0; j < connection->GetNumberOfLaneLinks(); j++)
			{
				JunctionLaneLink *lane_link = connection->GetLaneLink(j);
				if (laneId == lane_link->from_)
				{
					if (counter == idx)
					{
						lane_road_lane_connection.SetLane(laneId);
						lane_road_lane_connection.contact_point_ = connection->GetContactPoint();
						lane_road_lane_connection.SetConnectingRoad(connection->GetConnectingRoad()->GetId());
						lane_road_lane_connection.SetConnectingLane(lane_link->to_);
						// find out driving direction
						int laneSectionId;
						if (lane_link->to_ < 0)
						{
							laneSectionId = 0;
						}
						else
						{
							laneSectionId = connection->GetConnectingRoad()->GetNumberOfLaneSections() - 1;
						}
						if (!connection->GetConnectingRoad()->GetLaneSectionByIdx(laneSectionId)->GetLaneById(lane_link->to_)->IsDriving())
						{
							LOG("OpenDrive::GetJunctionConnection target lane not driving! from %d, %d to %d, %d\n",
								roadId, laneId, connection->GetConnectingRoad()->GetId(), lane_link->to_);
						}

						return lane_road_lane_connection;
					}
					counter++;
				}
			}
		}
	}

//	LOG("RoadConnection not found!");
	return lane_road_lane_connection;
}

int Junction::GetNoConnectionsFromRoadId(int incomingRoadId)
{
	int counter = 0;

	for (int i = 0; i < GetNumberOfConnections(); i++)
	{
		Connection * connection = GetConnectionByIdx(i);
		if (connection && connection->GetIncomingRoad()->GetId() == incomingRoadId)
		{
			counter++;
		}
	}
	
	return counter;
}

int Junction::GetConnectingRoadIdFromIncomingRoadId(int incomingRoadId, int index)
{
	int counter = 0;

	for (int i = 0; i < GetNumberOfConnections(); i++)
	{
		Connection * connection = GetConnectionByIdx(i);
		if (connection && connection->GetIncomingRoad()->GetId() == incomingRoadId)
		{
			if (counter == index)
			{
				return GetConnectionByIdx(i)->GetConnectingRoad()->GetId();
			}
			else
			{
				counter++;
			}
		}
	}
	return -1;
}

void Junction::Print()
{
	LOG("Junction %d %s: \n", id_, name_.c_str());

	for (size_t i=0; i<connection_.size(); i++)
	{
		connection_[i]->Print();
	}
}

OpenDrive::~OpenDrive()
{
	for (size_t i = 0; i < road_.size(); i++)
	{
		delete(road_[i]);
	}
	for (size_t i = 0; i < junction_.size(); i++)
	{
		delete(junction_[i]);
	}
}

int OpenDrive::GetTrackIdxById(int id)
{
	for (int i = 0; i<(int)road_.size(); i++)
	{
		if (road_[i]->GetId() == id)
		{
			return i;
		}
	}
	LOG("OpenDrive::GetTrackIdxById Error: Road id %d not found\n", id);
	return -1;
}

int OpenDrive::GetTrackIdByIdx(int idx)
{
	if (idx >= 0 && idx < (int)road_.size())
	{
		return (road_[idx]->GetId());
	}
	LOG("OpenDrive::GetTrackIdByIdx: idx %d out of range [0:%d]\n", idx, (int)road_.size());
	return 0;
}

int OpenDrive::IsDirectlyConnected(int road1_id, int road2_id, double &angle)
{
	Road *road1 = GetRoadById(road1_id);
	Road *road2 = GetRoadById(road2_id);
	RoadLink *link;

	// Look from road 1, both ends, for road 2 
		
	for (int i = 0; i < 2; i++)
	{
		if ((link = road1->GetLink(i == 0 ? LinkType::SUCCESSOR : LinkType::PREDECESSOR)))
		{
			if (link->GetElementType() == RoadLink::ElementType::ELEMENT_TYPE_ROAD)
			{
				if (link->GetElementId() == road2->GetId())
				{
					angle = 0;
					return i == 0 ? 1 : -1;
				}
			}
			else if (link->GetElementType() == RoadLink::ElementType::ELEMENT_TYPE_JUNCTION)
			{
				Junction *junction = GetJunctionById(link->GetElementId());

				for (int j = 0; j < junction->GetNumberOfConnections(); j++)
				{
					Connection *connection = junction->GetConnectionByIdx(j);
					Position test_pos1;
					Position test_pos2;

					double heading1, heading2;

					// check case where road1 is incoming road
					if (connection->GetIncomingRoad()->GetId() == road1_id && connection->GetConnectingRoad()->GetId() == road2_id)
					{
						test_pos1.SetLanePos(road2_id, 0, 0, 0);
						test_pos2.SetLanePos(road2_id, 0, road2->GetLength(), 0);

						if (connection->GetContactPoint() == CONTACT_POINT_END)
						{
							heading1 = test_pos2.GetH() + M_PI;
							heading2 = test_pos1.GetH() + M_PI;
						}
						else if(connection->GetContactPoint() == CONTACT_POINT_START)
						{
							heading1 = test_pos1.GetH();
							heading2 = test_pos2.GetH();
						}
						else
						{
							LOG("Unexpected contact point %d", connection->GetContactPoint());
							return 0;
						}

						angle = GetAbsAngleDifference(heading1, heading2);

						return i == 0 ? 1 : -1;
					}
					// then check other case where road1 is outgoing from connecting road (connecting road is a road within junction)
					else if (connection->GetConnectingRoad()->GetId() == road2_id && 
						((connection->GetContactPoint() == ContactPointType::CONTACT_POINT_START && connection->GetConnectingRoad()->GetLink(LinkType::SUCCESSOR)->GetElementId() == road1_id) ||
						 (connection->GetContactPoint() == ContactPointType::CONTACT_POINT_END && connection->GetConnectingRoad()->GetLink(LinkType::PREDECESSOR)->GetElementId() == road1_id)) )

					{
						if (connection->GetContactPoint() == CONTACT_POINT_START) // connecting road ends up connecting to road_1
						{
							test_pos1.SetLanePos(road2_id, 0, road2->GetLength(), 0);
							test_pos2.SetLanePos(road2_id, 0, 0, 0);

							if (connection->GetConnectingRoad()->GetLink(LinkType::SUCCESSOR)->GetContactPointType() == CONTACT_POINT_START)  // connecting to start of road_1
							{
								heading1 = test_pos2.GetH();
								heading2 = test_pos1.GetH();
							}
							else if (connection->GetConnectingRoad()->GetLink(LinkType::SUCCESSOR)->GetContactPointType() == CONTACT_POINT_END)  // connecting to end of road_1
							{
								heading1 = test_pos2.GetH() + M_PI;
								heading2 = test_pos1.GetH() + M_PI;
							}
							else
							{
								LOG("Unexpected contact point %d", connection->GetConnectingRoad()->GetLink(LinkType::PREDECESSOR)->GetContactPointType());
								return 0;
							}
						}
						else if (connection->GetContactPoint() == CONTACT_POINT_END) // connecting road start point connecting to road_1 
						{
							test_pos1.SetLanePos(road2_id, 0, 0, 0);
							test_pos2.SetLanePos(road2_id, 0, road2->GetLength(), 0);

							if (connection->GetConnectingRoad()->GetLink(LinkType::PREDECESSOR)->GetContactPointType() == CONTACT_POINT_START)  // connecting to start of road_1
							{
								heading1 = test_pos2.GetH() + M_PI;
								heading2 = test_pos1.GetH() + M_PI;
							}
							else if (connection->GetConnectingRoad()->GetLink(LinkType::PREDECESSOR)->GetContactPointType() == CONTACT_POINT_END)  // connecting to end of road_1
							{
								heading1 = test_pos2.GetH();
								heading2 = test_pos1.GetH();
							}
							else
							{
								LOG("Unexpected contact point %d", connection->GetConnectingRoad()->GetLink(LinkType::PREDECESSOR)->GetContactPointType());
								return 0;
							}
						}
						else
						{
							LOG("Unexpected contact point %d", connection->GetContactPoint());
							return 0;
						}

						angle = GetAbsAngleDifference(heading1, heading2);

						return i == 0 ? 1 : -1;
					}
				}
			}
		}
	}

	return 0;
}

bool OpenDrive::IsIndirectlyConnected(int road1_id, int road2_id, int* &connecting_road_id, int* &connecting_lane_id, int lane1_id, int lane2_id)
{
	Road *road1 = GetRoadById(road1_id);
	Road *road2 = GetRoadById(road2_id);
	RoadLink *link = 0;

	LinkType link_type[2] = { SUCCESSOR , PREDECESSOR };

	// Try both ends
	for (int k = 0; k < 2; k++)
	{
		link = road1->GetLink(link_type[k]);
		if (link == 0)
		{
			continue;
		}

		LaneSection *lane_section = 0;

		if (link->GetElementType() == RoadLink::ELEMENT_TYPE_ROAD)
		{
			if (link->GetElementId() == road2->GetId())
			{
				if (lane1_id != 0 && lane2_id != 0)
				{
					// Check lane connected
					if (link_type[k] == SUCCESSOR)
					{
						lane_section = road1->GetLaneSectionByIdx(road1->GetNumberOfLaneSections() - 1);
					}
					else if (link_type[k] == PREDECESSOR)
					{
						lane_section = road1->GetLaneSectionByIdx(0);
					}
					else
					{
						LOG("Error LinkType %d not suppoered\n", link_type[k]);
						return false;
					}
					if (lane_section == 0)
					{
						LOG("Error lane section == 0\n");
						return false;
					}
					Lane *lane = lane_section->GetLaneById(lane1_id);
					(void)lane;
					if (!(lane_section->GetConnectingLaneId(lane1_id, link_type[k]) == lane2_id))
					{
						return false;
					}
					// Now, check other end lane connectivitiy
				}
				return true;
			}
		}
		// check whether the roads are connected via a junction connecting road and specified lane
		else if (link->GetElementType() == RoadLink::ELEMENT_TYPE_JUNCTION)
		{
			Junction *junction = GetJunctionById(link->GetElementId());

			for (int i = 0; i < junction->GetNumberOfConnections(); i++)
			{
				Connection *connection = junction->GetConnectionByIdx(i);

				if (connection->GetIncomingRoad()->GetId() == road1_id)
				{
					// Found a connecting road - now check if it connects to second road
					Road *connecting_road = connection->GetConnectingRoad();
					RoadLink *exit_link = 0;

					if (connection->GetContactPoint() == ContactPointType::CONTACT_POINT_START)
					{
						exit_link = connecting_road->GetLink(SUCCESSOR);
					}
					else
					{
						exit_link = connecting_road->GetLink(PREDECESSOR);
					}

					if (exit_link->GetElementId() == road2_id)
					{
						// Finally check that lanes are connected through the junction
						// Look at lane section and locate lane connecting both roads
						// Assume connecting road has only one lane section 
						lane_section = connecting_road->GetLaneSectionByIdx(0);
						if (lane_section == 0)
						{
							LOG("Error lane section == 0\n");
							return false;
						}
						for (int j = 0; j < lane_section->GetNumberOfLanes(); j++)
						{
							Lane *lane = lane_section->GetLaneByIdx(j);
							LaneLink *lane_link_predecessor = lane->GetLink(PREDECESSOR);
							LaneLink *lane_link_successor = lane->GetLink(SUCCESSOR);
							if (lane_link_predecessor == 0 || lane_link_successor == 0)
							{
								continue;
							}
							if ((connection->GetContactPoint() == ContactPointType::CONTACT_POINT_START &&
								 lane_link_predecessor->GetId() == lane1_id && 
								 lane_link_successor->GetId() == lane2_id) ||
								(connection->GetContactPoint() == ContactPointType::CONTACT_POINT_END &&
								 lane_link_predecessor->GetId() == lane2_id &&
								 lane_link_successor->GetId() == lane1_id))
							{
								// Found link
								if (connecting_road_id != 0)
								{
									*connecting_road_id = connection->GetConnectingRoad()->GetId();
								}
								if (connecting_lane_id != 0)
								{
									*connecting_lane_id = lane->GetId();
								}
								return true;
							}
						}
					}
				}
			}
		}
		else
		{
			LOG("Error: LinkElementType %d unsupported\n", link->GetElementType());
		}
	}
	
	LOG("Link not found");
	
	return false;
}

int OpenDrive::CheckConnectedRoad(Road *road, RoadLink *link, ContactPointType expected_contact_point_type, Road *road2, RoadLink *link2)
{
	if (link2 == 0)
	{
		return -1;
	}

	if (link2->GetElementType() == RoadLink::ElementType::ELEMENT_TYPE_ROAD)
	{
		if (link->GetElementId() == road->GetId())
		{
			if (link->GetContactPointType() != expected_contact_point_type)
			{
				LOG("Found connecting road from other end, but contact point is wrong (expected START, got %s)",
					ContactPointType2Str(link->GetContactPointType()).c_str());
			}
		}
	}

	return 0;
}

int OpenDrive::CheckJunctionConnection(Junction *junction, Connection *connection)
{
	if (junction == 0)
	{
		return -1;
	}
	
	// Check if junction is referred to from the connected road
	Road *road = connection->GetConnectingRoad();
	if (road == 0)
	{
		LOG("Error no connecting road");
		return -1;
	}

	RoadLink *link[2];
	link[0] = road->GetLink(LinkType::PREDECESSOR);
	link[1] = road->GetLink(LinkType::SUCCESSOR);
	for (int i = 0; i < 2; i++)
	{
		if (link[i] != 0)
		{
			if (link[i]->GetElementType() != RoadLink::ElementType::ELEMENT_TYPE_ROAD)
			{
				LOG("Expected element type ROAD, found %s", link[i]->GetElementType());
				return -1;
			}
			
			if (link[i]->GetElementId() != connection->GetIncomingRoad()->GetId())
			{
				// Check connection from this outgoing road
				Road *road = GetRoadById(link[i]->GetElementId());
				RoadLink *link2[2];
				link2[0] = road->GetLink(LinkType::PREDECESSOR);
				link2[1] = road->GetLink(LinkType::SUCCESSOR);
				for (int j = 0; j < 2; j++)
				{
					if (link2[j] != 0)
					{
						if (link2[j]->GetElementType() == RoadLink::ElementType::ELEMENT_TYPE_JUNCTION &&
							link2[j]->GetElementId() == junction->GetId())
						{
							// Now finally find the reverse link 
							for (int k = 0; k < junction->GetNumberOfConnections(); k++)
							{
								if (junction->GetConnectionByIdx(k)->GetIncomingRoad() == road)
								{
									// Sharing same connecting road?
									if (junction->GetConnectionByIdx(k)->GetConnectingRoad() == connection->GetConnectingRoad())
									{
										return 0;
									}
								}
							}
							LOG("Warning: Missing reverse connection from road %d to %d via junction %d connecting road %d. Potential issue in the OpenDRIVE file.", 
								connection->GetIncomingRoad()->GetId(), road->GetId(), junction->GetId(), connection->GetConnectingRoad()->GetId());
						}
					}
				}
			}
		}
	}

	return -1;
}

int OpenDrive::CheckLink(Road *road, RoadLink *link, ContactPointType expected_contact_point_type)
{
	// does this connection exist in the other direction?
	if (link->GetElementType() == RoadLink::ElementType::ELEMENT_TYPE_ROAD)
	{
		Road *connecting_road = GetRoadById(link->GetElementId());
		if (connecting_road != 0)
		{
			if (CheckConnectedRoad(road, link, expected_contact_point_type, connecting_road, connecting_road->GetLink(LinkType::PREDECESSOR)) == 0)
			{
				return 0;
			}
			else if (CheckConnectedRoad(road, link, expected_contact_point_type, connecting_road, connecting_road->GetLink(LinkType::SUCCESSOR)) == 0)
			{
				return 0;
			}
			else
			{
				LOG("Warning: Reversed road link %d->%d not found. Might be a flaw in the OpenDRIVE description.", road->GetId(), connecting_road->GetId());
			}
		}
	}
	else if (link->GetElementType() == RoadLink::ElementType::ELEMENT_TYPE_JUNCTION)
	{
		Junction *junction = GetJunctionById(link->GetElementId());

		// Check all outgoing connections
		for (size_t i = 0; i < junction->GetNumberOfConnections(); i++)
		{
			Connection *connection = junction->GetConnectionByIdx((int)i);

			if (connection->GetIncomingRoad() == road)
			{
				CheckJunctionConnection(junction, connection);
			}
		}
	}

	return 0;
}

int OpenDrive::CheckConnections()
{
	int counter = 0;
	RoadLink *link;

	for (size_t i = 0; i < road_.size(); i++)
	{
		// Check for connections
		if ((link = road_[i]->GetLink(LinkType::PREDECESSOR)) != 0)
		{
			CheckLink(road_[i], link, ContactPointType::CONTACT_POINT_START);
		}
		if ((link = road_[i]->GetLink(LinkType::SUCCESSOR)) != 0)
		{
			CheckLink(road_[i], link, ContactPointType::CONTACT_POINT_END);
		}
	}
	
	return counter;
}

void OpenDrive::Print()
{
	LOG("Roads:\n");
	for (size_t i=0; i<road_.size(); i++)
	{
		road_[i]->Print();
	}

	LOG("junctions\n");
	for (size_t i=0; i<junction_.size(); i++)
	{
		junction_[i]->Print();
	}
}

void Position::Init()
{
	track_id_ = -1;
	lane_id_ = 0;
	s_ = 0.0;
	s_route_ = 0.0;
	t_ = 0.0;
	offset_ = 0.0;
	x_ = 0.0;
	y_ = 0.0;
	z_ = 0.0;
	h_ = 0.0;
	p_ = 0.0;
	r_ = 0.0;
	h_offset_ = 0.0;
	h_road_ = 0.0;
	h_relative_ = 0.0;
	curvature_ = 0.0;
	p_road_ = 0.0;

	z_road_ = 0.0;
	track_idx_ = -1;
	geometry_idx_ = -1;
	lane_section_idx_ = -1;
	lane_idx_ = -1;
	elevation_idx_ = -1;
	route_ = 0;
}

Position::Position()
{
	Init();
}

Position::Position(int track_id, double s, double t)
{
	Init();
	SetTrackPos(track_id, s, t);
}

Position::Position(int track_id, int lane_id, double s, double offset)
{
	Init();
	SetLanePos(track_id, lane_id, s, offset);
}

Position::Position(double x, double y, double z, double h, double p, double r)
{
	Init();
	SetInertiaPos(x, y, z, h, p, r);
}

Position::Position(double x, double y, double z, double h, double p, double r, bool calculateTrackPosition)
{
	Init();
	SetInertiaPos(x, y, z, h, p, r, calculateTrackPosition);
}

Position::~Position()
{
	
}

bool Position::LoadOpenDrive(const char *filename)
{
	return(GetOpenDrive()->LoadOpenDriveFile(filename));
}

OpenDrive* Position::GetOpenDrive()
{
	static OpenDrive od;
	return &od; 
}

int LaneSection::GetClosestLaneIdx(double s, double t, double &offset)
{
	double min_offset = t;  // Initial offset relates to reference line
	int candidate_lane_idx = -1;

	for (int i = 0; i < GetNumberOfLanes(); i++)  // Search through all lanes
	{
		int lane_id = GetLaneIdByIdx(i);
		double laneCenterOffset = SIGN(lane_id) * GetCenterOffset(s, lane_id);

		if (GetLaneById(lane_id)->IsDriving() && (candidate_lane_idx == -1 || fabs(t - laneCenterOffset) < fabs(min_offset)))
		{
			min_offset = t - laneCenterOffset;
 			candidate_lane_idx = i;
		}
	}

	offset = min_offset;

	return candidate_lane_idx;
}

int Position::GotoClosestDrivingLaneAtCurrentPosition()
{
	Road *road = GetOpenDrive()->GetRoadByIdx(track_idx_);
	if (road == 0)
	{
		LOG("No road %d", track_idx_);
		return -1;
	}

	LaneSection *lane_section = road->GetLaneSectionByIdx(lane_section_idx_);

	if (lane_section == 0)
	{
		LOG("No lane section for idx %d - keeping current lane setting\n", lane_section_idx_);
		return -1;
	}

	double offset;
	int lane_idx = lane_section->GetClosestLaneIdx(s_, t_, offset);

	if (lane_idx == -1)
	{
		LOG("Failed to find a valid drivable lane");
		return -1;
	}

	lane_id_ = lane_section->GetLaneIdByIdx(lane_idx);
	offset_ = offset;

	return 0;
}

void Position::Track2Lane()
{
	Road *road = GetOpenDrive()->GetRoadByIdx(track_idx_);
	if (road == 0)
	{
		LOG("Position::Track2Lane Error: No road %d\n", track_idx_);
		return;
	}

	Geometry *geometry = road->GetGeometry(geometry_idx_);
	if (geometry == 0)
	{
		LOG("Position::Track2Lane Error: No geometry %d\n", geometry_idx_);
		return;
	}

	// Find LaneSection according to s, starting from current
	int lane_section_idx = road->GetLaneSectionIdxByS(s_, lane_section_idx_);
	LaneSection *lane_section = road->GetLaneSectionByIdx(lane_section_idx);
	if (lane_section == 0)
	{
		LOG("No lane section for idx %d - keeping current lane setting", lane_section_idx_);
		return;
	}

	// Find the closest driving lane within the lane section
	double offset;
	int lane_idx = lane_section->GetClosestLaneIdx(s_, t_, offset);

	if (lane_idx == -1)
	{
		LOG("Failed find closest lane");
		return;
	}

	offset_ = offset;
	// Update cache indices
	lane_idx_ = lane_idx;
	lane_id_ = lane_section->GetLaneIdByIdx(lane_idx_);
	lane_section_idx_ = lane_section_idx;
}

double Position::GetDistToTrackGeom(double x3, double y3, double z3, double h, Road *road, Geometry *geom, bool &inside, double &sNorm)
{
	// Step 1: Approximate geometry with a line, and check distance roughly

	double x1, y1, h1;
	double x2, y2, h2;
	int side;
	double dist = 0;
	double dsMin = 0;
	double z = 0;
	double min_lane_dist;

	// Evaluate line endpoints to get a straight line in between
	geom->EvaluateDS(0, &x1, &y1, &h1);
	geom->EvaluateDS(geom->GetLength(), &x2, &y2, &h2);

	// Apply lane offset
	x1 += road->GetLaneOffset(0) * cos(h1 + M_PI_2);
	y1 += road->GetLaneOffset(geom->GetLength()) * sin(h1 + M_PI_2);
	x2 += road->GetLaneOffset(0) * cos(h2 + M_PI_2);
	y2 += road->GetLaneOffset(geom->GetLength()) * sin(h2 + M_PI_2);

	// Find vector from point perpendicular to line segment
	double x4, y4;
	ProjectPointOnVector2D(x3, y3, x1, y1, x2, y2, x4, y4);

	// Check whether the projected point is inside or outside line segment
	inside = PointInBetweenVectorEndpoints(x4, y4, x1, y1, x2, y2, sNorm);

	if (inside)
	{
		// Distance between given point and that point projected on the straight line
		dist = PointDistance2D(x3, y3, x4, y4);
	}
	else
	{
		// Distance is measured between point to closest endpoint of line
		double d1, d2;

		d1 = PointDistance2D(x3, y3, x1, y1);
		d2 = PointDistance2D(x3, y3, x2, y2);
		if (d1 < d2)
		{
			dist = d1;
			dsMin = 0;
			sNorm = 0;
		}
		else
		{
			dist = d2;
			dsMin = geom->GetLength();
			sNorm = 1;
		}
	}

	// Find out what side of the straight line the gigen point is located
	side = PointSideOfVec(x3, y3, x1, y1, x2, y2);

	// Now, calculate accurate distance from given point to road geometry - not to a straight line
	// But do this only for relevant geometries within reasonable short distance - 
	// else just use approximate distance value as calculated above

	if (dist < 50 + 0.5 * geom->GetLength())  // Extend search area for long geometries since they might bend from the straight line
	{
		// Step 2: Find s value within given geometry segment
		// If heading at start and end points of the geometry are practically equal let's approximate with a straight line
		if (GetAbsAngleDifference(h1, h2) < 0.01)
		{
			// If small heading difference, treat segment as a straight line 
			// Just use the normalized s value from calculation above, but clip at 0 and 1 to keep it inside geometry boundries
			dsMin = CLAMP(sNorm, 0.0, 1.0) * geom->GetLength();
		}
		else
		{
			// Strategy: 
			// 1. Find intersection of the two geometry endpoint tangents 
			// 2. Define a line segment from intersection to the point of query
			// 3. Find out angles between this line segment l1 and extended tangents t1 and t2
			// 4. s value corresponds to the angle between l1 and t1 divided by angle between t2 and t1

			double t1x1, t1y1, t1x2, t1y2, t2x1, t2y1, t2x2, t2y2, px, py, l1x, l1y;

			// Define tangent vectors from geometry start- and end point respectivelly 
			t1x1 = x1;
			t1y1 = y1;
			t1x2 = t1x1 + cos(h1 + M_PI_2);
			t1y2 = t1y1 + sin(h1 + M_PI_2);

			t2x1 = x2;
			t2y1 = y2;
			t2x2 = t2x1 + cos(h2 + M_PI_2);
			t2y2 = t2y1 + sin(h2 + M_PI_2);

			if (GetIntersectionOfTwoLineSegments(t1x1, t1y1, t1x2, t1y2, t2x1, t2y1, t2x2, t2y2, px, py) == 0)
			{
				l1x = px - x3;
				l1y = py - y3;

				// First normalize l1
				double l1_len = sqrt(l1x * l1x + l1y * l1y);
				double l1_norm_x = l1x / l1_len;
				double l1_norm_y = l1y / l1_len;

				// Redefine tangents in direction towards intersection point
				double t1x = px - x1;
				double t1y = py - y1;
				double t2x = px - x2;
				double t2y = py - y2;
				double t1_len = sqrt(t1x * t1x + t1y * t1y);
				double t1_norm_x = t1x / t1_len;
				double t1_norm_y = t1y / t1_len;
				double t2_len = sqrt(t2x * t2x + t2y * t2y);
				double t2_norm_x = t2x / t2_len;
				double t2_norm_y = t2y / t2_len;



				// Then run acos on dot products to find angles
				double angle1 = acos(GetDotProduct2D(l1_norm_x, l1_norm_y, t1_norm_x, t1_norm_y));
				double angle2 = acos(GetDotProduct2D(t2_norm_x, t2_norm_y, t1_norm_x, t1_norm_y));

				// Check whether point is inside fan shape that that extends perpendicular from endpoints along tangents
				double d1 = GetDotProduct2D(cos(h1), sin(h1), x3 - x1, y3 - y1);
				double d2 = GetDotProduct2D(cos(h2), sin(h2), x3 - x2, y3 - y2);

				if (d1 > 0 && d2 < 0)  // if angle is not within {-90:90} 
				{
					inside = true;
					sNorm = angle1 / angle2;
					dsMin = geom->GetLength() * sNorm;
				}
				else
				{
					inside = false;
				}
			}
			else
			{
				// Lines are close to parallell, meaning geometry is or close to a straight line - keep calculations from the approx method above
			}
		}
	
		double sMin = geom->GetS() + dsMin;
		double x, y;
		double pitch = 0;


		// Find out Z level
		road->GetZAndPitchByS(sMin, &z, &pitch, &elevation_idx_);

		// Step 3: Find exact position along road geometry at calculated s-value
		// and calculated distance from this point on road to given point 

		geom->EvaluateDS(dsMin, &x, &y, &h);
		// Apply lane offset
		x += road->GetLaneOffset(sMin) * cos(h + M_PI_2);
		y += road->GetLaneOffset(sMin) * sin(h + M_PI_2);
		dist = PointDistance2D(x3, y3, x, y);

		// Check whether the point is left or right side of road
		// x3, y3 is the point checked against a vector aligned with heading
		side = PointSideOfVec(x3, y3, x, y, x + cos(h), y + sin(h));

		// dist is now actually the lateral distance from reference lane, e.g. track coordinate t-value

		// Finally calculate exakt distance, but only for inside points
		LaneSection *lane_section = road->GetLaneSectionByS(sMin);
		min_lane_dist = std::numeric_limits<double>::infinity();
		if (lane_section != 0)
		{
			for (int i = 0; i < lane_section->GetNumberOfLanes(); i++)
			{
				if (lane_section->GetLaneByIdx(i)->IsDriving())
				{
					double lane_dist;
					{
						double signed_offset = dist * SIGN(side);
						double signed_lane_center_offset = SIGN(lane_section->GetLaneIdByIdx(i)) * lane_section->GetCenterOffset(sMin, lane_section->GetLaneIdByIdx(i));
						lane_dist = signed_offset - signed_lane_center_offset;
						if (fabs(lane_dist) < fabs(min_lane_dist))
						{
							min_lane_dist = lane_dist;
						}
					}
				}
			}
		}
	} 
	else
	{
		min_lane_dist = dist;
	}

	return fabs(min_lane_dist) + fabs(GetZ() - z);
}

void Position::XYZH2TrackPos(double x3, double y3, double z3, double h3, bool alignZPitchRoll)
{
	double dist;
	double distMin = std::numeric_limits<double>::infinity();
	double sNorm;
	double sNormMin;
	Geometry *geom, *current_geom;
	Geometry *geomMin = 0;
	Road *road, *current_road = 0;
	Road *roadMin = 0;
	bool inside = false;
	bool directlyConnected = false;
	bool directlyConnectedMin = false;
	double weight = 0; // Add some resistance to switch from current road, applying a stronger bound to current road
	double angle = 0;
	bool search_done = false;

	if (GetOpenDrive()->GetNumOfRoads() == 0)
	{
		return;
	}

	if ((current_road = GetOpenDrive()->GetRoadByIdx(track_idx_)) != 0)
	{
		if ((current_geom = current_road->GetGeometry(geometry_idx_)) == 0)
		{
			LOG("Invalid geometry index %d\n", geometry_idx_);
			return;
		}
	}
	
	x_ = x3;
	y_ = y3;

	for (int i = -1; !search_done && i < GetOpenDrive()->GetNumOfRoads(); i++)
	{
		if (i == -1)
		{
			// First check current road. IF the new point is ON this road, i.e. within drivable lanes, - then don't look further
			if (current_road)
			{
				road = current_road;
			}
			else
			{
				continue;  // Skip, no current road
			}
		}
		else
		{
			if (current_road && i == track_idx_)
			{
				continue; // Skip, already checked this one
			}
			else
			{
				road = GetOpenDrive()->GetRoadByIdx(i);
			}
		}

		weight = 0;
		angle = 0;

		// Add resistance to leave current road or directly connected ones 
		// actual weights are totally unscientific... up to tuning
		if (current_road && (road == current_road || GetOpenDrive()->IsDirectlyConnected(current_road->GetId(), road->GetId(), angle)))
		{
			weight = angle;
			directlyConnected = true;
		}
		else
		{
			if (directlyConnectedMin) // if already found a directly connected position - add offset distance
			{
				weight = 3;
			}

			weight += 5;  // For non connected roads add additional "penalty" threshold  
			directlyConnected = false;
		}
		
		for (int j = -1; j < road->GetNumberOfGeometries(); j++)
		{
			if (j == -1)
			{
				if (road == current_road)
				{
					// If current road, first check current segment
					geom = road->GetGeometry(geometry_idx_);
				}
				else
				{
					continue;  // no current road, skip
				}
			}
			else
			{
				if (road == current_road && j == geometry_idx_)
				{
					continue; // Skip, already checked this one
				}
				else
				{
					geom = road->GetGeometry(j); 
				}
			}
			
			dist = GetDistToTrackGeom(x3, y3, z3, h3, road, geom, inside, sNorm);
			
			dist += weight + (inside ? 0 : 2);  // penalty for roads outside projection area

			if (dist < distMin)
			{
				geomMin = geom;
				directlyConnectedMin = directlyConnected;
				roadMin = road;
				sNormMin = CLAMP(sNorm, 0.0, 1.0);
				distMin = dist;
			}

			// Special case - if point is on current road
			if (road == current_road)
			{
				if (dist < road->GetLaneWidthByS(sNormMin * geomMin->GetLength(), lane_id_) / 2.0)
				{
					// If inside drivable lanes boundry, stay on current road
					search_done = true;
					break;
				}
			}
		}
	}

	if (roadMin == 0)
	{
		LOG("Error finding minimum distance\n");
		return;
	}

	double dsMin = sNormMin * geomMin->GetLength();
	double sMin = geomMin->GetS() + dsMin;
	double x, y;

	// Found closest geometry. Now calculate exact distance to geometry. First find point perpendicular on geometry.
	geomMin->EvaluateDS(dsMin, &x, &y, &h_road_);
	
	// Apply lane offset
	x += roadMin->GetLaneOffset(dsMin) * cos(h_road_ + M_PI_2);
	y += roadMin->GetLaneOffset(dsMin) * sin(h_road_ + M_PI_2);
	distMin = PointDistance2D(x3, y3, x, y);

	// Check whether the point is left or right side of road
	// x3, y3 is the point checked against closest point on geometry
	int side = PointSideOfVec(x3, y3, x, y, x + cos(h_road_), y + sin(h_road_));

	// Set specified heading
	SetHeading(h3);

	// Find out what lane and set position
	SetTrackPos(roadMin->GetId(), sMin, distMin * side, false);

	EvaluateRoadZPitchRoll(alignZPitchRoll);
}
	

bool Position::EvaluateRoadZPitchRoll(bool alignZPitchRoll)
{
	bool ret_value = GetRoadById(track_id_)->GetZAndPitchByS(s_, &z_road_, &p_road_, &elevation_idx_);

	if (alignZPitchRoll)
	{
		z_ = z_road_;
		p_ = p_road_;
		r_ = 0;  // Road roll not implementade yet

		// Find out pitch of road in driving direction
		if (GetHRelative() > M_PI / 2 && GetHRelative() < 3 * M_PI / 2)
		{
			p_ *= -1;
			// r_ *= -1;
		}
	}

	return ret_value;
}

void Position::Track2XYZ()
{
	if (GetOpenDrive()->GetNumOfRoads() == 0)
	{
		return;
	}

	Road *road = GetOpenDrive()->GetRoadByIdx(track_idx_);
	if (road == 0)
	{
		LOG("Position::Track2XYZ Error: No road %d\n", track_idx_);
		return;
	}

	Geometry *geometry = road->GetGeometry(geometry_idx_);
	if (geometry == 0)
	{
		LOG("Position::Track2XYZ Error: No geometry %d\n", geometry_idx_);
		return;
	}

	geometry->EvaluateDS(s_ - geometry->GetS(), &x_, &y_, &h_road_);
	
	// Consider lateral t position, perpendicular to track heading
	double x_local = (t_ + road->GetLaneOffset(s_)) * cos(h_road_ + M_PI_2);
	double y_local = (t_ + road->GetLaneOffset(s_)) * sin(h_road_ + M_PI_2);
	h_road_ += atan(road->GetLaneOffsetPrim(s_)) + h_offset_;
	h_ = h_road_ + h_relative_;  // Update heading, taking relative heading into account
	x_ += x_local;
	y_ += y_local;

	// z = Elevation 
	EvaluateRoadZPitchRoll(true);
}

void Position::Lane2Track()
{
	Road *road = GetOpenDrive()->GetRoadByIdx(track_idx_);
	t_ = 0;

	if (road != 0 && road->GetNumberOfLaneSections() > 0)
	{
		LaneSection *lane_section = road->GetLaneSectionByIdx(lane_section_idx_);

		if (lane_section != 0)
		{
			t_ = offset_ + lane_section->GetCenterOffset(s_, lane_id_) * (lane_id_ < 0 ? -1 : 1);
			h_offset_ = lane_section->GetCenterOffsetHeading(s_, lane_id_) * (lane_id_ < 0 ? -1 : 1);
		}
	}
}

void Position::XYZ2Track(bool alignZAndPitch)
{
	XYZH2TrackPos(GetX(), GetY(), GetZ(), GetH(), alignZAndPitch);
}

int Position::SetLongitudinalTrackPos(int track_id, double s)
{
	Road *road;

	if (GetOpenDrive()->GetNumOfRoads() == 0)
	{
		return -1;
	}
	
	if ((road = GetOpenDrive()->GetRoadById(track_id)) == 0)
	{
		LOG("Position::Set Error: track %d not found\n", track_id);
		return -1;
	}
	if (track_id != track_id_)
	{
		// update internal track and geometry indices
		track_id_ = track_id;
		track_idx_ = GetOpenDrive()->GetTrackIdxById(track_id);
		geometry_idx_ = 0;
		elevation_idx_ = 0;
		lane_section_idx_ = 0;
		lane_id_ = 0;
		lane_idx_ = 0;
	}

	if (s > road->GetLength())
	{
		if (s > road->GetLength() + SMALL_NUMBER)
		{
			LOG("Position::Set Warning: s (%.2f) too large, track %d only %.2f m long\n", s, track_id_, road->GetLength());
		}
		s_ = road->GetLength();
	}
	else
	{
		s_ = s;
	}

	Geometry *geometry = road->GetGeometry(geometry_idx_);
	// check if still on same geometry
	if (s_ > geometry->GetS() + geometry->GetLength())
	{
		while (s_ > geometry->GetS() + geometry->GetLength() && geometry_idx_ < road->GetNumberOfGeometries() - 1)
		{
			// Move to next geometry
			geometry = road->GetGeometry(++geometry_idx_);
		}
	}
	else if (s_ < geometry->GetS())
	{
		while (s_ < geometry->GetS() && geometry_idx_ > 0)
		{
			// Move to previous geometry
			geometry = road->GetGeometry(--geometry_idx_);
		}
	}

	return 0;
}

void Position::SetTrackPos(int track_id, double s, double t, bool calculateXYZ)
{
	if (SetLongitudinalTrackPos(track_id, s) != 0)
	{
		return;
	}

	t_ = t;
	Track2Lane();
	if (calculateXYZ)
	{
		Track2XYZ();
	}
}

void Position::ForceLaneId(int lane_id)
{
	if (lane_idx_ < 0 || lane_section_idx_ < 0)
	{
		return;
	}
	// find out lateral distance between current and target lane
	Road *road = GetRoadById(GetTrackId());

	double lat_dist = road->GetLaneSectionByIdx(lane_section_idx_)->GetOffsetBetweenLanes(lane_id_, lane_id, GetS());

	lane_id_ = lane_id;
	offset_ -= lat_dist;
}

static std::string LinkType2Str(LinkType type)
{
	if (type == LinkType::PREDECESSOR)
	{
		return "PREDECESSOR";
	}
	else if (type == LinkType::SUCCESSOR)
	{
		return "SUCCESSOR";
	}
	else if (type == LinkType::NONE)
	{
		return "NONE";
	}
	else if (type == LinkType::UNKNOWN)
	{
		return "UNKNOWN";
	}
	else
	{
		return "UNDEFINED";
	}
}

std::string OpenDrive::ContactPointType2Str(ContactPointType type)
{
	if (type == ContactPointType::CONTACT_POINT_START)
	{
		return "PREDECESSOR";
	}
	else if (type == ContactPointType::CONTACT_POINT_END)
	{
		return "SUCCESSOR";
	}
	else if (type == ContactPointType::CONTACT_POINT_NONE)
	{
		return "NONE";
	}
	else if (type == ContactPointType::CONTACT_POINT_UNKNOWN)
	{
		return "UNKNOWN";
	}
	else
	{
		return "UNDEFINED";
	}
}

std::string OpenDrive::ElementType2Str(RoadLink::ElementType type)
{
	if (type == RoadLink::ElementType::ELEMENT_TYPE_JUNCTION)
	{
		return "JUNCTION";
	}
	else if (type == RoadLink::ElementType::ELEMENT_TYPE_ROAD)
	{
		return "ROAD";
	}
	else if (type == RoadLink::ElementType::ELEMENT_TYPE_UNKNOWN)
	{
		return "UNKNOWN";
	}
	else
	{
		return "UNDEFINED";
	}
}

int Position::MoveToConnectingRoad(RoadLink *road_link, ContactPointType &contact_point_type, Junction::JunctionStrategyType strategy)
{
	Road *road = GetOpenDrive()->GetRoadByIdx(track_idx_);
	Road *next_road = 0;
	LaneSection *lane_section;
	Lane *lane;
	int new_lane_id = 0;

	if (road == 0)
	{
		LOG("Invalid road id %d\n", road->GetId());
		return -1;
	}

	if (road_link->GetElementId() == -1)
	{
		LOG("No connecting road or junction at rid %d link_type %s", road->GetId(), LinkType2Str(road_link->GetType()).c_str());
		return -1;
	}
	
	// Get lane info from current road
	lane_section = road->GetLaneSectionByIdx(lane_section_idx_);
	if (lane_section == 0)
	{
		LOG("No lane section rid %d ls_idx %d link_type  %s", road->GetId(), lane_section_idx_, LinkType2Str(road_link->GetType()).c_str());
		return -1;
	}

	lane = lane_section->GetLaneByIdx(lane_idx_);
	if (lane == 0)
	{
		LOG("No lane rid %d lidx %d nlanes %d link_type %s lsecidx %d\n", 
			road->GetId(), lane_idx_, lane_section->GetNumberOfLanes(), LinkType2Str(road_link->GetType()).c_str(), lane_section_idx_);
		return -1;
	}
	
	if (road_link->GetElementType() == RoadLink::ELEMENT_TYPE_ROAD)
	{
		LaneLink *lane_link = lane->GetLink(road_link->GetType());
		if (lane_link != 0)
		{
			new_lane_id = lane->GetLink(road_link->GetType())->GetId();
			if (new_lane_id == 0)
			{
				LOG("Road+ new lane id %d\n", new_lane_id);
			}
		}
		else
		{
			//LOG("No lane link from rid %d lid %d to rid %d", GetTrackId(), GetLaneId(), road_link->GetElementId());
		}
		contact_point_type = road_link->GetContactPointType();
		next_road = GetOpenDrive()->GetRoadById(road_link->GetElementId());
	}
	else if (road_link->GetElementType() == RoadLink::ELEMENT_TYPE_JUNCTION)
	{
		Junction *junction = GetOpenDrive()->GetJunctionById(road_link->GetElementId());

		if (junction == 0)
		{
			LOG("Error: junction %d not existing\n", road_link->GetElementType());
			return -1;
		}
	
		int connection_idx = 0;
		int n_connections = junction->GetNumberOfRoadConnections(road->GetId(), lane->GetId());

		if (n_connections == 0)
		{
//			LOG("No connections from road id %d lane id %d in junction %d", road->GetId(), lane->GetId(), junction->GetId());
			return -1;
		}
		else if (n_connections == 1)
		{
			connection_idx = 0;
		}
		else
		{
			// find valid connecting road, if multiple choices choose either most straight one OR by random
			if (strategy == Junction::JunctionStrategyType::STRAIGHT)
			{
				// Find the straighest link
				int best_road_index = 0;
				double min_heading_diff = 1E10; // set huge number
				for (int i = 0; i < n_connections; i++)
				{
					LaneRoadLaneConnection lane_road_lane_connection = 
						junction->GetRoadConnectionByIdx(road->GetId(), lane->GetId(), i);
					next_road = GetOpenDrive()->GetRoadById(lane_road_lane_connection.GetConnectingRoadId()); 

					Position test_pos;
					if (lane_road_lane_connection.contact_point_ == CONTACT_POINT_START)
					{
						// Inspect heading at the connecting road
						test_pos.SetLanePos(next_road->GetId(), new_lane_id, next_road->GetLength(), 0);
					}
					else if (lane_road_lane_connection.contact_point_ == CONTACT_POINT_END)
					{
						test_pos.SetLanePos(next_road->GetId(), new_lane_id, 0, 0);
					}
					else
					{
						LOG("Unexpected contact point type: %d", road_link->GetContactPointType());
					}

					// Transform angle into a comparable format

					double heading_diff = GetAbsAngleDifference(test_pos.GetHRoad(), GetHRoad());
					if (heading_diff > M_PI / 2)
					{
						heading_diff = fabs(heading_diff - M_PI);  // don't care of driving direction here
					}

					if (heading_diff < min_heading_diff)
					{
						min_heading_diff = heading_diff;
						best_road_index = i;
					}
				}
				connection_idx = best_road_index;
			}
			else if (strategy == Junction::JunctionStrategyType::RANDOM)
			{
				connection_idx = (int)(n_connections * (double)mt_rand() / mt_rand.max());
			}
		}

		LaneRoadLaneConnection lane_road_lane_connection = junction->GetRoadConnectionByIdx(road->GetId(), lane->GetId(), connection_idx);
		contact_point_type = lane_road_lane_connection.contact_point_;

		new_lane_id = lane_road_lane_connection.GetConnectinglaneId();
		next_road = GetOpenDrive()->GetRoadById(lane_road_lane_connection.GetConnectingRoadId());
	}

	if (next_road == 0)
	{
		LOG("No next road\n");
		return -1;
	}

	if (new_lane_id == 0)
	{
		LOG("No connection from rid %d lid %d -> rid %d eltype %d - try moving to closest lane\n", 
			road->GetId(), lane->GetId(), road_link->GetElementId(), road_link->GetElementType());

		// Find closest lane on new road - by convert to track pos and then set lane offset = 0
		if (road_link->GetContactPointType() == CONTACT_POINT_START)
		{
			SetTrackPos(next_road->GetId(), 0, GetT(), false);
		}
		else if (road_link->GetContactPointType() == CONTACT_POINT_END)
		{
			SetTrackPos(next_road->GetId(), next_road->GetLength(), GetT(), false);
		}
		offset_ = 0;

		return 0;
	}

	double new_offset = offset_;
	// EG: Suggestion, positiv offset_ should always move towards the reference line
	// it simplifies lane change action since we dont have to consider if we change track during the action
	// but then we need to consider this when we convert between offset_ and t_ etc.
	// now I do this to keep same world position after we go to different track, I think... :)
	if (SIGN(lane_id_) != SIGN(new_lane_id))
	{
		new_offset *= -1;
	}

	// Find out if connecting to start or end of new road
	if (road_link->GetContactPointType() == CONTACT_POINT_START)
	{
		// Specify first (0) lane section
		SetLanePos(next_road->GetId(), new_lane_id, 0, new_offset, 0);
	}
	else if (road_link->GetContactPointType() == CONTACT_POINT_END)
	{
		// Find out and specify last lane section
		SetLanePos(next_road->GetId(), new_lane_id, next_road->GetLength(), new_offset, GetRoadById(road_link->GetElementId())->GetNumberOfLaneSections()-1);
	}
	else if (road_link->GetContactPointType() == CONTACT_POINT_NONE && road_link->GetElementType() == RoadLink::ELEMENT_TYPE_JUNCTION)
	{
		if (contact_point_type == CONTACT_POINT_START)
		{
			SetLanePos(next_road->GetId(), new_lane_id, 0, new_offset);
		}
		else if (contact_point_type == CONTACT_POINT_END)
		{
			SetLanePos(next_road->GetId(), new_lane_id, next_road->GetLength(), new_offset);
		}
		else
		{
			LOG("Unexpected contact point: %d\n", contact_point_type);
		}
	}
	else
	{
		LOG("Unsupported contact point type %d\n", road_link->GetContactPointType());
		return -1;
	}

	return 0;
}

int Position::MoveAlongS(double ds, double dLaneOffset, Junction::JunctionStrategyType strategy)
{
	RoadLink *link;
	double ds_signed = ds;
	int max_links = 8;  // limit lookahead through junctions/links 
	ContactPointType contact_point_type;

	if (GetOpenDrive()->GetNumOfRoads() == 0 || track_idx_ < 0)
	{
		// No roads available or current track undefined
		return 0;
	}

	// EG: If offset_ is not along reference line, but instead along lane direction then we dont need
	// the SIGN() adjustment. But for now this adjustment means that a positive dLaneOffset always moves left?
	offset_ += dLaneOffset * -SIGN(GetLaneId());
	double s_stop = 0;
	
	for (int i = 0; i < max_links; i++)
	{
		ds_signed = -SIGN(GetLaneId()) * ds; // adjust sign of ds according to lane direction - right lane is < 0 in road dir

		if (s_ + ds_signed > GetOpenDrive()->GetRoadByIdx(track_idx_)->GetLength())
		{
			ds_signed = s_ + ds_signed - GetOpenDrive()->GetRoadByIdx(track_idx_)->GetLength();
			link = GetOpenDrive()->GetRoadByIdx(track_idx_)->GetLink(SUCCESSOR);
			s_stop = GetOpenDrive()->GetRoadByIdx(track_idx_)->GetLength();
		}
		else if (s_ + ds_signed < 0)
		{
			ds_signed = s_ + ds_signed;
			link = GetOpenDrive()->GetRoadByIdx(track_idx_)->GetLink(PREDECESSOR);
			s_stop = 0;
		}
		else  // New position is within current track
		{
			break;
		}

		if (!link || link->GetElementId() == -1 || MoveToConnectingRoad(link, contact_point_type, strategy) != 0)
		{
			// Failed to find a connection, stay at end of current road
			SetLanePos(track_id_, lane_id_, s_stop, offset_);

			// Return special code
			return 1;
		}

		ds = SIGN(ds) * fabs(ds_signed);
	}

	SetLanePos(track_id_, lane_id_, s_ + ds_signed, offset_);
	return 0;
}

void Position::SetLanePos(int track_id, int lane_id, double s, double offset, int lane_section_idx)
{
	offset_ = offset;
	int old_lane_id = lane_id_;
	int old_track_id = track_id_;

	if (SetLongitudinalTrackPos(track_id, s) != 0)
	{
		return;
	}

	Road *road = GetOpenDrive()->GetRoadById(track_id);
	if (road == 0)
	{
		LOG("Position::Set Error: track %d not available\n", track_id);
		return;
	}

	if (lane_id != lane_id_ && lane_section_idx == -1)
	{
		// New lane ID might indicate a discreet jump to a new, distant position, reset lane section, if not specified in func parameter)
		lane_section_idx = road->GetLaneSectionIdxByS(s);
	}

	LaneSection *lane_section = 0;
	if (lane_section_idx > -1)  // If lane section was specified or reset
	{
		lane_section_idx_ = lane_section_idx;
		lane_section = road->GetLaneSectionByIdx(lane_section_idx_);

		lane_id_ = lane_id;
	}
	else  // Find LaneSection and info according to s
	{
		LaneInfo lane_info = road->GetLaneInfoByS(s_, lane_section_idx_, lane_id_);
		lane_section_idx_ = lane_info.lane_section_idx_;
		lane_id_ = lane_info.lane_id_;
		
		lane_section = road->GetLaneSectionByIdx(lane_section_idx_);
	}

	if (lane_section != 0)
	{
		lane_idx_ = lane_section->GetLaneIdxById(lane_id_);
		if (lane_idx_ == -1)
		{
			LOG("lane_idx %d fail for lane id %d\n", lane_idx_, lane_id_);
			lane_idx_ = 0;
		}
	}
	else
	{
		LOG("Position::Set (lanepos) Error - lanesection NULL lsidx %d rid %d lid %d\n",
			lane_section_idx_, road->GetId(), lane_id_);
	}

	// Check road direction when on new track 
	if (old_lane_id != 0 && lane_id_ != 0 && track_id_ != old_track_id && SIGN(lane_id_) != SIGN(old_lane_id))
	{
		h_relative_ = GetAngleSum(h_relative_, M_PI);
	}

	// If moved over to opposite driving direction, then turn relative heading 180 degrees
	//if (old_lane_id != 0 && lane_id_ != 0 && SIGN(lane_id_) != SIGN(old_lane_id))
	//{
	//	h_relative_ = GetAngleSum(h_relative_, M_PI);
	//}

	Lane2Track();
	Track2XYZ();
}

void Position::SetInertiaPos(double x, double y, double z, double h, double p, double r, bool updateTrackPos)
{
	x_ = x;
	y_ = y;
	z_ = z;
	SetHeading(h);
	p_ = p;
	r_ = r;

	if (updateTrackPos)
	{
		XYZ2Track();
	}
}

void Position::SetHeading(double heading)
{
	h_ = heading;
	h_relative_ = GetAngleDifference(h_, h_road_);
}

void Position::SetHeadingRelative(double heading)
{
	h_relative_ = fmod(heading, 2 * M_PI);
	if (h_relative_ < 0)
	{
		h_relative_ += 2 * M_PI;
	}
	h_ = GetAngleSum(h_road_, h_relative_);
}

void Position::SetHeadingRelativeRoadDirection(double heading)
{
	if (h_relative_ > M_PI/2 && h_relative_ < 3 * M_PI / 2)
	{
		// Driving towards road direction
		h_relative_ = fmod(-heading + M_PI, 2 * M_PI);
		//LOG("Driving towards road direction h_ %.2f h_relative_ %.2f heading %.2f ", h_, h_relative_, heading);
	}
	else
	{
		h_relative_ = fmod(heading, 2 * M_PI);
		//LOG("Driving along road direction h_ %.2f h_relative_ %.2f heading %.2f ", h_, h_relative_, heading);
	}
	h_ = GetAngleSum(h_road_, h_relative_);
}

double Position::GetCurvature()
{
	Geometry *geom = GetOpenDrive()->GetGeometryByIdx(track_idx_, geometry_idx_);
	
	if (geom)
	{
		return geom->EvaluateCurvatureDS(GetS() - geom->GetS());
	}
	else
	{
		return 0;
	}
}

double Position::GetHRoadInDrivingDirection()
{
	return h_road_ + (lane_id_ > 0 ? M_PI : 0);
}

double Position::GetSpeedLimit()
{
	double speed_limit = 70 / 3.6;  // some default speed
	Road *road = GetOpenDrive()->GetRoadByIdx(track_idx_);
	
	if (road)
	{
		speed_limit = road->GetSpeedByS(s_);

		if (speed_limit < SMALL_NUMBER)
		{
			// No speed limit defined, set a value depending on number of lanes
			speed_limit = GetOpenDrive()->GetRoadByIdx(track_idx_)->GetNumberOfDrivingLanesSide(GetS(), SIGN(GetLaneId())) > 1 ? 120 / 3.6 : 60 / 3.6;
		}
	}

	return speed_limit;
}

double Position::GetDrivingDirection()
{
	double x, y, h;
	Geometry *geom = GetOpenDrive()->GetGeometryByIdx(track_idx_, geometry_idx_);

	if (!geom)
	{
		return h_;
	}

	geom->EvaluateDS(GetS() - geom->GetS(), &x, &y, &h);

	// adjust 180 degree according to side of road
	if (GetLaneId() > 0)  // Left side of road reference line
	{
		h = GetAngleSum(h, M_PI);
	}

	return(h);
}

void Position::CopyRMPos(Position *from)
{
	// Preserve route field
	Route *tmp = route_;
	
	*this = *from;
	route_ = tmp;
}


void Position::PrintTrackPos()
{
	LOG("	Track pos: (road_id %d, s %.2f, t %.2f, h %.2f)", track_id_, s_, t_, h_);
}

void Position::PrintLanePos()
{
	LOG("	Lane pos: (road_id %d, lane_id %d, s %.2f, offset %.2f, h %.2f)", track_id_, lane_id_, s_, offset_, h_);
}

void Position::PrintInertialPos()
{
	LOG("	Inertial pos: (x %.2f, y %.2f, z %.2f, h %.2f, p %.2f, r %.2f)", x_, y_, z_, h_, p_, r_);
}

void Position::Print()
{
	LOG("Position:");
	PrintTrackPos();
	PrintLanePos();
	PrintInertialPos();
}

void Position::PrintXY()
{
	LOG("%.2f, %.2f\n", x_, y_);
}

double Position::getRelativeDistance(Position target_position, double &x, double &y)
{
	// Calculate diff vector from current to target
	double diff_x, diff_y;

	diff_x = target_position.GetX() - GetX();
	diff_y = target_position.GetY() - GetY();

	// Compensate for current heading (rotate so that current heading = 0)
	x = diff_x * cos(-GetH()) - diff_y * sin(-GetH());
	y = diff_x * sin(-GetH()) + diff_y * cos(-GetH());

	// Now just check whether diff vector X-component is less than 0 (behind current)
	int sign = x > 0 ? 1 : -1;

	// Return length of dist vector
	return sign * sqrt((x * x) + (y * y));
}

double Position::FindDistToPos(Position *pos, RoadLink *link, Road* road, int &call_count, int level_count, bool &found)
{
	double tmp_dist = 0;

	if (!link)
	{
		return 0;
	}

	if (++call_count > 20 || level_count > 3)
	{
		return 0;
	}

	if (link->GetElementType() == RoadLink::ElementType::ELEMENT_TYPE_ROAD)
	{
		Road *next_road = GetOpenDrive()->GetRoadById(link->GetElementId());
		if (link->GetElementId() == pos->GetTrackId())
		{
			if (link->GetContactPointType() == ContactPointType::CONTACT_POINT_START)
			{
				found = true;
				return pos->GetS();
			}
			else if (link->GetContactPointType() == ContactPointType::CONTACT_POINT_END)
			{
				found = true;
				return next_road->GetLength() - pos->GetS();
			}
			else
			{
				LOG("Unexpected link contact point type: %d", link->GetContactPointType());
				return 0;
			}
		}
		else
		{
			RoadLink *next_link = 0;

			if (link->GetContactPointType() == ContactPointType::CONTACT_POINT_START)
			{
				next_link = next_road->GetLink(LinkType::SUCCESSOR);
			}
			else if (link->GetContactPointType() == ContactPointType::CONTACT_POINT_END)
			{
				next_link = next_road->GetLink(LinkType::PREDECESSOR);
			}

			if(next_link == 0)
			{
				// no link 
				return 0;
			}

			tmp_dist = FindDistToPos(pos, next_link, next_road, call_count, level_count, found);
			if (found)
			{
				return next_road->GetLength() + tmp_dist;
			}
			else
			{
				return 0;
			}
		}
	}
	else if (link->GetElementType() == RoadLink::ElementType::ELEMENT_TYPE_JUNCTION)
	{
		Junction *junction = GetOpenDrive()->GetJunctionById(link->GetElementId());
		
		for (size_t i = 0; i < junction->GetNoConnectionsFromRoadId(road->GetId()); i++)
		{
			Road *next_road = GetOpenDrive()->GetRoadById(junction->GetConnectingRoadIdFromIncomingRoadId(road->GetId(), (int)i));
			if (next_road == 0)
			{
				LOG("Failed look up connecting road");
				return 0;
			}

			if (next_road->GetId() == pos->GetTrackId())
			{
				if (next_road->GetLink(LinkType::PREDECESSOR)->GetElementId() == road->GetId())
				{
					found = true;
					return pos->GetS();
				}
				else if (next_road->GetLink(LinkType::SUCCESSOR)->GetElementId() == road->GetId())
				{
					found = true;
					return junction->GetConnectionByIdx((int)i)->GetConnectingRoad()->GetLength() - pos->GetS();;
				}
				else
				{
					LOG("Unexpected contact point type: %d", link->GetContactPointType());
				}
			}
			else
			{
				if (next_road->GetLink(LinkType::SUCCESSOR)->GetElementId() == road->GetId())
				{
					link = next_road->GetLink(LinkType::PREDECESSOR);
				}
				else if (next_road->GetLink(LinkType::PREDECESSOR)->GetElementId() == road->GetId())
				{
					link = next_road->GetLink(LinkType::SUCCESSOR);
				}
				else
				{
					// connecting road no no connection to road
					continue;
				}

				tmp_dist = FindDistToPos(pos, link, next_road, call_count, level_count+1, found);
				if(found)
				{
					return next_road->GetLength() + tmp_dist;
				}
			}
		}
	}
	else
	{
		LOG("Unexpected link element type: %d", link->GetElementType());
		return 0;
	}

	return 0;
}

void Position::CalcRoutePosition()
{
	if (route_ == 0)
	{
		return;
	}

	// Loop over waypoints - look for current track ID and sum the distance (route s) up to current position
	double dist = 0;
	for (size_t i = 0; i < route_->waypoint_.size(); i++)
	{
		int direction = route_->GetWayPointDirection((int)i);
		if (direction == 0)
		{
			LOG("Unexpected lack of connection in route at waypoint %d", i);
			return;
		}

		if (i == 0)
		{
			// Subtract initial s-value for the first waypoint
			
			if (direction > 0)  // route in waypoint road direction
			{
				dist = GetRoadById(route_->waypoint_[i]->GetTrackId())->GetLength() - route_->waypoint_[i]->s_;
			}
			else
			{
				// going towards road direction - remaining distance equals route s-value
				dist = route_->waypoint_[i]->s_;
			}
		}
		else
		{
			// Add length of intermediate waypoint road
			dist += GetRoadById(route_->waypoint_[i]->GetTrackId())->GetLength();
		}

		if (GetTrackId() == route_->waypoint_[i]->GetTrackId())
		{
			// current position is at the road of this waypoint - i.e. along the route
			// remove remaming s from road
			if (direction > 0)
			{
				dist -= GetRoadById(route_->waypoint_[i]->GetTrackId())->GetLength() - GetS();
			}
			else
			{
				dist -= GetS();
			}
			s_route_ = dist;
			break;
		}
	}
}

void Position::SetRoute(Route *route)
{
	route_ = route; 

	// Also find out current position in terms of route position
	CalcRoutePosition();
}

bool Position::Delta(Position pos_b, PositionDiff &diff)
{
	Road *road = GetOpenDrive()->GetRoadById(GetTrackId());
	RoadLink *link = 0;
	double dist = 0;
	bool found = false;

	if (pos_b.GetTrackId() != GetTrackId())
	{
		// Look along road segments and through junctions
		int call_count = 0;
		int level_count = 0;

		// First look forward
		link = road->GetLink(roadmanager::LinkType::SUCCESSOR);
<<<<<<< HEAD
		ds = road->GetLength() - GetS();
		dist = FindDistToPos(&pos_b, link, road, call_count, level_count, found);
=======
		diff.ds = road->GetLength() - GetS();
		dist = FindDistToPos(&pos_b, link, call_count, level_count, found);
>>>>>>> fb1c4661

		if (found)
		{
			diff.ds += dist;
		}
		else
		{
			// Search backwards
			link = road->GetLink(roadmanager::LinkType::PREDECESSOR);
<<<<<<< HEAD
			ds = -GetS();
			dist = FindDistToPos(&pos_b, link, road, call_count, level_count, found);
=======
			diff.ds = -GetS();
			dist = FindDistToPos(&pos_b, link, call_count, level_count, found);
>>>>>>> fb1c4661

			if (found)
			{
				diff.ds -= dist;
			}
		}		
	}
	else
	{
		found = true;

		diff.ds = pos_b.GetS() - GetS();

		link = road->GetLink(roadmanager::LinkType::SUCCESSOR);

		// Check whether road is looping
		if (link && link->GetElementType() == RoadLink::ElementType::ELEMENT_TYPE_ROAD)
		{
			if (link->GetElementId() == GetTrackId())  // Loop
			{
				if (diff.ds > road->GetLength() / 2)
				{
					diff.ds -= road->GetLength();
				}
				else if (diff.ds < -road->GetLength() / 2)
				{
					diff.ds += road->GetLength();
				}
			}
		}
	}

	if (GetHRelative() > M_PI_2 && GetHRelative() < 3 * M_PI / 2)
	{
		diff.ds *= -1;
	}

	diff.dLaneId = pos_b.GetLaneId() - GetLaneId();
	diff.dt = pos_b.GetT() - GetT();

	return found;
}

bool Position::IsAheadOf(Position target_position)
{
	// Calculate diff vector from current to target
	double diff_x, diff_y;
	double diff_x0;

	diff_x = target_position.GetX() - GetX();
	diff_y = target_position.GetY() - GetY();

	// Compensate for current heading (rotate so that current heading = 0) 
	// Only x component needed
	diff_x0 = diff_x * cos(-GetH()) - diff_y * sin(-GetH());

	// Now just check whether diff vector X-component is less than 0 (behind current)
	return(diff_x0 < 0);
}

int Position::GetRoadLaneInfo(double lookahead_distance, RoadLaneInfo *data, LookAheadMode lookAheadMode)
{
	Position target(*this);  // Make a copy of current position

	if (lookAheadMode == LOOKAHEADMODE_AT_ROAD_CENTER)
	{
		// Look along reference lane requested, move pivot position to t=0 plus a small number in order to 
		// fall into the right direction
		target.SetTrackPos(target.GetTrackId(), target.GetS(), SMALL_NUMBER * SIGN(GetLaneId()), true);
	}
	else if (lookAheadMode == LOOKAHEADMODE_AT_LANE_CENTER)
	{
		// Look along current lane center requested, move pivot position accordingly 
		target.SetLanePos(target.GetTrackId(), target.GetLaneId(), target.GetS(), 0);
	}

	if (fabs(lookahead_distance) > SMALL_NUMBER && target.MoveAlongS(lookahead_distance, 0, Junction::STRAIGHT) != 0)
	{
		return -1;
	}
	
	if (fabs(target.GetCurvature()) > SMALL_NUMBER)
	{
		double radius = 1.0 / target.GetCurvature();
		radius -= target.GetT(); // curvature positive in left curves, lat_offset positive left of reference lane
		data->curvature = (1.0 / radius);
	}
	else
	{
		// curvature close to zero (straight segment), radius infitite - curvature the same in all lanes
		data->curvature = target.GetCurvature();
	}

	data->pos[0] = target.GetX();
	data->pos[1] = target.GetY();
	data->pos[2] = target.GetZ();
	data->heading = target.GetHRoad();
	data->pitch = target.GetP();
	data->roll = target.GetR();

	// Then find out the width of the lane at current s-value
	Road *road = target.GetRoadById(target.GetTrackId());
	data->width = road->GetLaneWidthByS(target.GetS(), target.GetLaneId());
	data->speed_limit = road->GetSpeedByS(target.GetS());

	return 0;
}

void Position::CalcProbeTarget(Position *target, RoadProbeInfo *data)
{
	data->road_lane_info.pos[0] = target->GetX();
	data->road_lane_info.pos[1] = target->GetY();
	data->road_lane_info.pos[2] = target->GetZRoad();

	// find out local x, y, z
	double diff_x = target->GetX() - GetX();
	double diff_y = target->GetY() - GetY();
	double diff_z = target->GetZRoad() - GetZRoad();

	data->relative_pos[0] = diff_x * cos(-GetH()) - diff_y * sin(-GetH());
	data->relative_pos[1] = diff_x * sin(-GetH()) + diff_y * cos(-GetH());
	data->relative_pos[2] = diff_z;

#if 0
	// for validation
	data->global_pos[0] = GetX() + data->local_pos[0] * cos(GetH()) - data->local_pos[1] * sin(GetH());
	data->global_pos[1] = GetY() + data->local_pos[0] * sin(GetH()) + data->local_pos[1] * cos(GetH());
	data->global_pos[2] = GetZ() + data->local_pos[2];
#endif

	// Calculate angle - by dot product
	if (fabs(data->relative_pos[0]) < SMALL_NUMBER && fabs(data->relative_pos[1]) < SMALL_NUMBER && fabs(data->relative_pos[2]) < SMALL_NUMBER)
	{
		data->relative_h = GetH();
	}
	else
	{
		double dot_prod =
			(data->relative_pos[0] * 1.0 + data->relative_pos[1] * 0.0) /
			sqrt(data->relative_pos[0] * data->relative_pos[0] + data->relative_pos[1] * data->relative_pos[1]);
		data->relative_h = SIGN(data->relative_pos[1]) * acos(dot_prod);
	}

	if (fabs(target->GetCurvature()) > SMALL_NUMBER)
	{
		double radius = 1.0 / target->GetCurvature();
		radius -= target->GetT(); // curvature positive in left curves, lat_offset positive left of reference lane
		data->road_lane_info.curvature = (float)(1.0 / radius);
	}
	else
	{
		// curvature close to zero (straight segment), radius infitite - curvature the same in all lanes
		data->road_lane_info.curvature = (float)target->GetCurvature();
	}

	data->road_lane_info.heading = target->GetHRoad();
	data->road_lane_info.pitch = target->GetPRoad();
	data->road_lane_info.roll = target->GetR();

	Road *road = target->GetRoadById(target->GetTrackId());
	if (road)
	{
		data->road_lane_info.speed_limit = road->GetSpeedByS(target->GetS());
	}
}

int Position::GetProbeInfo(double lookahead_distance, RoadProbeInfo *data, LookAheadMode lookAheadMode)
{
	if (GetOpenDrive()->GetNumOfRoads() == 0)
	{
		return -1;
	}
	Position target(*this);  // Make a copy of current position

	if (lookAheadMode == LOOKAHEADMODE_AT_ROAD_CENTER)
	{
		// Look along reference lane requested, move pivot position to t=0 plus a small number in order to 
		// fall into the right direction
		target.SetTrackPos(target.GetTrackId(), target.GetS(), SMALL_NUMBER * SIGN(GetLaneId()), true);
	}
	else if (lookAheadMode == LOOKAHEADMODE_AT_LANE_CENTER)
	{
		// Look along current lane center requested, move pivot position accordingly 
		target.SetLanePos(target.GetTrackId(), target.GetLaneId(), target.GetS(), 0);
	}

	if (fabs(lookahead_distance) > SMALL_NUMBER && target.MoveAlongS(lookahead_distance, 0, Junction::STRAIGHT) != 0)
	{
		return -1;
	}

	CalcProbeTarget(&target, data);

	return 0;
}

int Position::GetProbeInfo(Position *target_pos, RoadProbeInfo *data)
{
	CalcProbeTarget(target_pos, data);

	return 0;
}

int Position::SetRoutePosition(Position *position)
{
	if(!route_)
	{
		return -1;
	}

	// Is it a valid position, i.e. is it along the route
	for (size_t i=0; i<route_->waypoint_.size(); i++)
	{
		if (route_->waypoint_[i]->GetTrackId() == position->GetTrackId()) // Same road
		{
			// Update current position 
			Route *tmp = route_;  // save route pointer, copy the 
			*this = *position;
			route_ = tmp;
			return 0;
		}
	}

	return -1;
}

int Position::MoveRouteDS(double ds)
{
	if (!route_)
	{
		return -1;
	}

	if (route_->waypoint_.size() == 0)
	{
		return -1;
	}
	SetRouteS(route_, s_route_ + ds);

	return 0;
}

int Position::SetRouteLanePosition(Route *route, double route_s, int laneId, double  laneOffset)
{
	SetRouteS(route, route_s);

	// Override lane data
	SetLanePos(track_id_, laneId, s_, laneOffset);

	return 0;
}

int Position::SetRouteS(Route *route, double route_s)
{
	if (route->waypoint_.size() == 0)
	{
		LOG("SetOffset No waypoints!");
		return -1;
	}

	OpenDrive *od = route->waypoint_[0]->GetOpenDrive();

	double initial_s_offset = 0;

	if (route->GetWayPointDirection(0) > 0)
	{
		initial_s_offset = route->waypoint_[0]->GetS();
	}
	else
	{
		initial_s_offset = od->GetRoadById(route->waypoint_[0]->GetTrackId())->GetLength() - route->waypoint_[0]->GetS();
	}

	double route_length = 0;
	s_route_ = route_s;

	// Find out what road and local s value
	for (size_t i = 0; i < route->waypoint_.size(); i++)
	{
		int track_id = route->waypoint_[i]->GetTrackId();
		double road_length = route->waypoint_[i]->GetOpenDrive()->GetRoadById(track_id)->GetLength();
		if (s_route_ < route_length + road_length - initial_s_offset)
		{
			// Found road segment
			double local_s = 0;

			int route_direction = route->GetWayPointDirection((int)i);

			if (route_direction == 0)
			{
				LOG("Unexpected lack of connection within route at waypoint %d", i);
				return -1;
			}

			local_s = s_route_ - route_length + initial_s_offset;
			if (route_direction < 0)  // along waypoint road direction
			{
				local_s = road_length - local_s;
			}

			SetLanePos(route->waypoint_[i]->GetTrackId(), route->waypoint_[i]->GetLaneId(), local_s, GetOffset());
			return 0;
		}
		route_length += road_length - initial_s_offset;
		initial_s_offset = 0;  // For all following road segments, calculate length from beginning
	}

	return -1;
}

int Route::AddWaypoint(Position *position)
{
	// Validate waypoint: Is it on the previous road or a connecting one?
	if (waypoint_.size() > 0)
	{
		bool connected = false;
		Position *prev_pos = waypoint_.back();

		int connecting_road_id = 0;
		int *connecting_road_id_ptr = &connecting_road_id;
		int connecting_lane_id = 0;
		int *connecting_lane_id_ptr = &connecting_lane_id;

		if (prev_pos->GetTrackId() != position->GetTrackId())
		{
			if (position->GetOpenDrive()->IsIndirectlyConnected(prev_pos->GetTrackId(), position->GetTrackId(), 
				connecting_road_id_ptr, connecting_lane_id_ptr, prev_pos->GetLaneId(), position->GetLaneId()))
			{
				connected = true;
				if (connecting_road_id != 0)
				{
					// Adding waypoint for junction connecting road
					Position *connected_pos = new Position(connecting_road_id, connecting_lane_id, 0, 0);
					waypoint_.push_back(connected_pos);
					LOG("Route::AddWaypoint Added connecting waypoint %d: %d, %d, %.2f\n",
						(int)waypoint_.size() - 1, connecting_road_id, connecting_lane_id, 0.0);
				}
			}
		}

		if (!connected)
		{
			LOG("Error: waypoint (%d, %d) is not connected to the previous one (%d, %d)\n",
				position->GetTrackId(), position->GetLaneId(), prev_pos->GetTrackId(), prev_pos->GetLaneId());

			return -1;
		}
	}

	waypoint_.push_back(position);
	LOG("Route::AddWaypoint Added waypoint %d: %d, %d, %.2f\n", (int)waypoint_.size()-1, position->GetTrackId(), position->GetLaneId(), position->GetS());

	return 0;
}

int Route::GetWayPointDirection(int index)
{
	if (waypoint_.size() == 0 || index < 0 || index >= waypoint_.size())
	{
		LOG("Waypoint index %d out of range (%d)", index, waypoint_.size());
		return 0;
	}

	if (waypoint_.size() == 1)
	{
		LOG("Only one waypoint, no direction");
		return 0;
	}

	OpenDrive *od = waypoint_[index]->GetOpenDrive();
	Road *road = od->GetRoadById(waypoint_[index]->GetTrackId());
	int connected = 0;
	double angle;

	if (index == waypoint_.size() - 1)
	{
		// Find connection point to previous waypoint road
		Road *prev_road = od->GetRoadById(waypoint_[index-1]->GetTrackId());

		connected = -od->IsDirectlyConnected(road->GetId(), prev_road->GetId(), angle);
	} 
	else
	{
		// Find connection point to next waypoint road
		Road *next_road = od->GetRoadById(waypoint_[index+1]->GetTrackId());
		
		connected = od->IsDirectlyConnected(road->GetId(), next_road->GetId(), angle);
	}
	
	return connected;
}

double Route::GetLength()
{

	return 0.0;
}

void Route::setName(std::string name)
{
	this->name = name;
}

std::string Route::getName()
{
	return name;
}<|MERGE_RESOLUTION|>--- conflicted
+++ resolved
@@ -3885,13 +3885,8 @@
 
 		// First look forward
 		link = road->GetLink(roadmanager::LinkType::SUCCESSOR);
-<<<<<<< HEAD
-		ds = road->GetLength() - GetS();
+		diff.ds = road->GetLength() - GetS();
 		dist = FindDistToPos(&pos_b, link, road, call_count, level_count, found);
-=======
-		diff.ds = road->GetLength() - GetS();
-		dist = FindDistToPos(&pos_b, link, call_count, level_count, found);
->>>>>>> fb1c4661
 
 		if (found)
 		{
@@ -3901,13 +3896,8 @@
 		{
 			// Search backwards
 			link = road->GetLink(roadmanager::LinkType::PREDECESSOR);
-<<<<<<< HEAD
-			ds = -GetS();
+			diff.ds = -GetS();
 			dist = FindDistToPos(&pos_b, link, road, call_count, level_count, found);
-=======
-			diff.ds = -GetS();
-			dist = FindDistToPos(&pos_b, link, call_count, level_count, found);
->>>>>>> fb1c4661
 
 			if (found)
 			{
