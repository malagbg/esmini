--- conflicted
+++ resolved
@@ -292,8 +292,6 @@
 		double s_offset_;
 	};
 
-<<<<<<< HEAD
-=======
 	class LaneBoundaryID
 	{
 		int id; 
@@ -304,17 +302,6 @@
 		}
 		int get_id() { return id; }
 	};
-
-	/*class LaneBoundaryID
-	{
-		int id; 
-	public:
-		LaneBoundaryID() {
-			static int counter_b = 0; 
-			id = counter_b++; 
-		}
-		int get_id() { return id; }
-	};*/
 
 	class LaneBoundaryOSI
 	{
@@ -332,7 +319,6 @@
 		//int ciccia_; 
 	};
 
->>>>>>> 0c8703f0
 	struct RoadMarkInfo
 	{
 		int roadmark_idx_;
@@ -541,7 +527,6 @@
 		LaneWidth *GetWidthByS(double s);
 		LaneLink *GetLink(LinkType type);
 		void SetOffsetFromRef(double offset) { offset_from_ref_ = offset; }
-		RoadMarkInfo GetRoadMarkInfoByS(int track_id, int lane_id, double s);
 		double GetOffsetFromRef() { return offset_from_ref_; }
 		RoadMarkInfo GetRoadMarkInfoByS(int track_id, int lane_id, double s);
 		void AddLaneWIdth(LaneWidth *lane_width) { lane_width_.push_back(lane_width); }
